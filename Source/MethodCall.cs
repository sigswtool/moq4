﻿//Copyright (c) 2007. Clarius Consulting, Manas Technology Solutions, InSTEDD
//https://github.com/moq/moq4
//All rights reserved.

//Redistribution and use in source and binary forms, 
//with or without modification, are permitted provided 
//that the following conditions are met:

//    * Redistributions of source code must retain the 
//    above copyright notice, this list of conditions and 
//    the following disclaimer.

//    * Redistributions in binary form must reproduce 
//    the above copyright notice, this list of conditions 
//    and the following disclaimer in the documentation 
//    and/or other materials provided with the distribution.

//    * Neither the name of Clarius Consulting, Manas Technology Solutions or InSTEDD nor the 
//    names of its contributors may be used to endorse 
//    or promote products derived from this software 
//    without specific prior written permission.

//THIS SOFTWARE IS PROVIDED BY THE COPYRIGHT HOLDERS AND 
//CONTRIBUTORS "AS IS" AND ANY EXPRESS OR IMPLIED WARRANTIES, 
//INCLUDING, BUT NOT LIMITED TO, THE IMPLIED WARRANTIES OF 
//MERCHANTABILITY AND FITNESS FOR A PARTICULAR PURPOSE ARE 
//DISCLAIMED. IN NO EVENT SHALL THE COPYRIGHT OWNER OR 
//CONTRIBUTORS BE LIABLE FOR ANY DIRECT, INDIRECT, INCIDENTAL, 
//SPECIAL, EXEMPLARY, OR CONSEQUENTIAL DAMAGES (INCLUDING, 
//BUT NOT LIMITED TO, PROCUREMENT OF SUBSTITUTE GOODS OR 
//SERVICES; LOSS OF USE, DATA, OR PROFITS; OR BUSINESS 
//INTERRUPTION) HOWEVER CAUSED AND ON ANY THEORY OF LIABILITY, 
//WHETHER IN CONTRACT, STRICT LIABILITY, OR TORT (INCLUDING 
//NEGLIGENCE OR OTHERWISE) ARISING IN ANY WAY OUT OF THE USE 
//OF THIS SOFTWARE, EVEN IF ADVISED OF THE POSSIBILITY OF 
//SUCH DAMAGE.

//[This is the BSD license, see
// http://www.opensource.org/licenses/bsd-license.php]

using System;
using System.Collections.Generic;
using System.Diagnostics;
using System.Diagnostics.CodeAnalysis;
using System.Globalization;
using System.IO;
using System.Linq;
using System.Linq.Expressions;
using System.Reflection;
using System.Text;

using Moq.Language;
using Moq.Language.Flow;
using Moq.Matchers;
using Moq.Properties;
using Moq.Proxy;

namespace Moq
{
	internal partial class MethodCall<TMock> : MethodCall, ISetup<TMock>
		where TMock : class
	{
		public MethodCall(Mock mock, Condition condition, Expression originalExpression, MethodInfo method,
			params Expression[] arguments)
			: base(mock, condition, originalExpression, method, arguments)
		{
		}

		public IVerifies Raises(Action<TMock> eventExpression, EventArgs args)
		{
			return Raises(eventExpression, () => args);
		}

		public IVerifies Raises(Action<TMock> eventExpression, Func<EventArgs> func)
		{
			return RaisesImpl(eventExpression, func);
		}

		public IVerifies Raises(Action<TMock> eventExpression, params object[] args)
		{
			return RaisesImpl(eventExpression, args);
		}
	}

	internal partial class MethodCall : IProxyCall, ICallbackResult, IVerifies, IThrowsResult
	{
		private List<IMatcher> argumentMatchers;
		private Action<object[]> callbackResponse;
		private int callCount;
		private Condition condition;
		private int? expectedMaxCallCount;
		private string failMessage;
		private MethodInfo method;
		private Mock mock;
#if !NETCORE
		private string originalCallerFilePath;
		private int originalCallerLineNumber;
		private MethodBase originalCallerMember;
#endif
		private Expression originalExpression;
		private List<KeyValuePair<int, object>> outValues;
		private RaiseEventResponse raiseEventResponse;
		private Exception throwExceptionResponse;
		private bool verifiable;

		public MethodCall(Mock mock, Condition condition, Expression originalExpression, MethodInfo method, params Expression[] arguments)
		{
			this.mock = mock;
			this.condition = condition;
			this.originalExpression = originalExpression;
			this.method = method;

			var parameters = method.GetParameters();
			this.argumentMatchers = new List<IMatcher>(capacity: parameters.Length);
			for (int index = 0; index < parameters.Length; index++)
			{
				var parameter = parameters[index];
				var argument = arguments[index];
				if (parameter.IsOutArgument())
				{
					var constant = argument.PartialEval() as ConstantExpression;
					if (constant == null)
					{
						throw new NotSupportedException(Resources.OutExpressionMustBeConstantValue);
					}

					if (outValues == null)
					{
						outValues = new List<KeyValuePair<int, object>>();
					}

					outValues.Add(new KeyValuePair<int, object>(index, constant.Value));
				}
				else if (parameter.IsRefArgument())
				{
					var constant = argument.PartialEval() as ConstantExpression;
					if (constant == null)
					{
						throw new NotSupportedException(Resources.RefExpressionMustBeConstantValue);
					}

					argumentMatchers.Add(new RefMatcher(constant.Value));
				}
				else
				{
					var isParamArray = parameter.IsDefined(typeof(ParamArrayAttribute), true);
					argumentMatchers.Add(MatcherFactory.CreateMatcher(argument, isParamArray));
				}
			}

			this.SetFileInfo();
		}

		public string FailMessage
		{
			get => this.failMessage;
			set => this.failMessage = value;
		}

		bool IProxyCall.IsConditional => this.condition != null;

		bool IProxyCall.IsVerifiable => this.verifiable;

		bool IProxyCall.Invoked => this.callCount > 0;

		MethodInfo IProxyCall.Method => this.method;

		Expression IProxyCall.SetupExpression => this.originalExpression;

		[Conditional("DESKTOP")]
		[SuppressMessage("Microsoft.Design", "CA1031:DoNotCatchGeneralExceptionTypes")]
		private void SetFileInfo()
		{
#if !NETCORE
<<<<<<< HEAD
=======
			if ((this.Mock.Switches & Switches.CollectDiagnosticFileInfoForSetups) == 0)
			{
				return;
			}

>>>>>>> 4fbd5976
			try
			{
				var thisMethod = MethodBase.GetCurrentMethod();
				var mockAssembly = Assembly.GetExecutingAssembly();
				// Move 'till we're at the entry point into Moq API
				var frame = new StackTrace(true)
					.GetFrames()
					.SkipWhile(f => f.GetMethod() != thisMethod)
					.SkipWhile(f => f.GetMethod().DeclaringType == null || f.GetMethod().DeclaringType.Assembly == mockAssembly)
					.FirstOrDefault();

				if (frame != null)
				{
					this.originalCallerLineNumber = frame.GetFileLineNumber();
					this.originalCallerFilePath = Path.GetFileName(frame.GetFileName());
					this.originalCallerMember = frame.GetMethod();
				}
			}
			catch
			{
				// Must NEVER fail, as this is a nice-to-have feature only.
			}
#endif
		}

		public void SetOutParameters(ICallContext call)
		{
			if (this.outValues == null)
			{
				return;
			}

			foreach (var item in this.outValues)
			{
				call.SetArgumentValue(item.Key, item.Value);
			}
		}

		public virtual bool Matches(ICallContext call)
		{
			var parameters = call.Method.GetParameters();
			var args = new List<object>();
			for (int i = 0; i < parameters.Length; i++)
			{
				if (!parameters[i].IsOutArgument())
				{
					args.Add(call.Arguments[i]);
				}
			}

			if (argumentMatchers.Count == args.Count && this.IsEqualMethodOrOverride(call))
			{
				for (int i = 0; i < argumentMatchers.Count; i++)
				{
					if (!argumentMatchers[i].Matches(args[i]))
					{
						return false;
					}
				}

				return condition == null || condition.IsTrue;
			}

			return false;
		}

		public void EvaluatedSuccessfully()
		{
			if (condition != null)
				condition.EvaluatedSuccessfully();
		}

		public virtual void Execute(ICallContext call)
		{
			++this.callCount;

			if (expectedMaxCallCount.HasValue && this.callCount > expectedMaxCallCount)
			{
				if (expectedMaxCallCount == 1)
				{
					throw new MockException(
						MockException.ExceptionReason.MoreThanOneCall,
						Times.AtMostOnce().GetExceptionMessage(this.failMessage, this.originalExpression.ToStringFixed(), this.callCount));
				}
				else
				{
					throw new MockException(
						MockException.ExceptionReason.MoreThanNCalls,
						Times.AtMost(expectedMaxCallCount.Value).GetExceptionMessage(this.failMessage, this.originalExpression.ToStringFixed(), this.callCount));
				}
			}

			this.callbackResponse?.Invoke(call.Arguments);

			this.raiseEventResponse?.RespondTo(call);

			if (this.throwExceptionResponse != null)
			{
				throw this.throwExceptionResponse;
			}
		}

		public IThrowsResult Throws(Exception exception)
		{
			this.throwExceptionResponse = exception;
			return this;
		}

		public IThrowsResult Throws<TException>()
			where TException : Exception, new()
		{
			return this.Throws(new TException());
		}

		public ICallbackResult Callback(Action callback)
		{
			SetCallbackWithoutArguments(callback);
			return this;
		}

		public ICallbackResult Callback(Delegate callback)
		{
			if (callback == null)
			{
				throw new ArgumentNullException(nameof(callback));
			}

			if (callback.GetMethodInfo().ReturnType != typeof(void))
			{
				throw new ArgumentException(Resources.InvalidCallbackNotADelegateWithReturnTypeVoid, nameof(callback));
			}

			this.SetCallbackWithArguments(callback);
			return this;
		}

		protected virtual void SetCallbackWithoutArguments(Action callback)
		{
			this.callbackResponse = (object[] args) => callback();
		}

		protected virtual void SetCallbackWithArguments(Delegate callback)
		{
			var expectedParams = this.method.GetParameters();
			var actualParams = callback.GetMethodInfo().GetParameters();

			if (!callback.HasCompatibleParameterList(expectedParams))
			{
				ThrowParameterMismatch(expectedParams, actualParams);
			}

			this.callbackResponse = (object[] args) => callback.InvokePreserveStack(args);
		}

		private static void ThrowParameterMismatch(ParameterInfo[] expected, ParameterInfo[] actual)
		{
			throw new ArgumentException(string.Format(
				CultureInfo.CurrentCulture,
				Resources.InvalidCallbackParameterMismatch,
				string.Join(",", expected.Select(p => p.ParameterType.Name).ToArray()),
				string.Join(",", actual.Select(p => p.ParameterType.Name).ToArray())
			));
		}

		public void Verifiable()
		{
			this.verifiable = true;
		}

		public void Verifiable(string failMessage)
		{
			this.verifiable = true;
			this.failMessage = failMessage;
		}

		private bool IsEqualMethodOrOverride(ICallContext call)
		{
			if (call.Method == this.method)
			{
				return true;
			}

			if (this.method.DeclaringType.IsAssignableFrom(call.Method.DeclaringType))
			{
				if (!this.method.Name.Equals(call.Method.Name, StringComparison.Ordinal) ||
					this.method.ReturnType != call.Method.ReturnType ||
					!this.method.IsGenericMethod &&
					!call.Method.GetParameterTypes().SequenceEqual(this.method.GetParameterTypes()))
				{
					return false;
				}

				if (this.method.IsGenericMethod && !call.Method.GetGenericArguments().SequenceEqual(this.method.GetGenericArguments(), AssignmentCompatibilityTypeComparer.Instance))
				{
					return false;
				}

				return true;
			}

			return false;
		}

		public IVerifies AtMostOnce() => this.AtMost(1);

		public IVerifies AtMost(int callCount)
		{
			this.expectedMaxCallCount = callCount;
			return this;
		}

		protected IVerifies RaisesImpl<TMock>(Action<TMock> eventExpression, Delegate func)
			where TMock : class
		{
			var ev = eventExpression.GetEvent((TMock)mock.Object).MemberInfo;
			if (ev != null)
			{
				this.raiseEventResponse = new RaiseEventResponse(this.mock, ev, func, null);
			}
			else
			{
				this.raiseEventResponse = null;
			}

			return this;
		}

		protected IVerifies RaisesImpl<TMock>(Action<TMock> eventExpression, params object[] args)
			where TMock : class
		{
			var ev = eventExpression.GetEvent((TMock)mock.Object).MemberInfo;
			if (ev != null)
			{
				this.raiseEventResponse = new RaiseEventResponse(this.mock, ev, null, args);
			}
			else
			{
				this.raiseEventResponse = null;
			}

			return this;
		}

		public override string ToString()
		{
			var message = new StringBuilder();

			if (this.failMessage != null)
			{
				message.Append(this.failMessage).Append(": ");
			}

			var lambda = this.originalExpression.PartialMatcherAwareEval().ToLambda();
			var targetTypeName = lambda.Parameters[0].Type.Name;

			message.Append(targetTypeName).Append(" ").Append(lambda.ToStringFixed());

#if !NETCORE
			if (this.originalCallerMember != null && this.originalCallerFilePath != null && this.originalCallerLineNumber != 0)
			{
				message.AppendFormat(
					" ({0}() in {1}: line {2})",
					this.originalCallerMember.Name,
					this.originalCallerFilePath,
					this.originalCallerLineNumber);
			}
#endif

			return message.ToString().Trim();
		}

		public string Format()
		{
			var builder = new StringBuilder();
			builder.Append(this.originalExpression.PartialMatcherAwareEval().ToLambda().ToStringFixed());

			if (this.expectedMaxCallCount != null)
			{
				if (this.expectedMaxCallCount == 1)
				{
					builder.Append(", Times.AtMostOnce()");
				}
				else
				{
					builder.Append(", Times.AtMost(");
					builder.Append(this.expectedMaxCallCount.Value);
					builder.Append(")");
				}
			}

			return builder.ToString();
		}

		private sealed class AssignmentCompatibilityTypeComparer : IEqualityComparer<Type>
		{
			public static AssignmentCompatibilityTypeComparer Instance { get; } = new AssignmentCompatibilityTypeComparer();

			public bool Equals(Type x, Type y)
			{
				return y.IsAssignableFrom(x);
			}

			int IEqualityComparer<Type>.GetHashCode(Type obj) => throw new NotSupportedException();
		}

		private sealed class RaiseEventResponse
		{
			private Mock mock;
			private EventInfo @event;
			private Delegate eventArgsFunc;
			private object[] eventArgsParams;

			public RaiseEventResponse(Mock mock, EventInfo @event, Delegate eventArgsFunc, object[] eventArgsParams)
			{
				Debug.Assert(mock != null);
				Debug.Assert(@event != null);
				Debug.Assert(eventArgsFunc != null ^ eventArgsParams != null);

				this.mock = mock;
				this.@event = @event;
				this.eventArgsFunc = eventArgsFunc;
				this.eventArgsParams = eventArgsParams;
			}

			public void RespondTo(ICallContext invocation)
			{
				if (this.eventArgsParams != null)
				{
					this.mock.DoRaise(this.@event, this.eventArgsParams);
				}
				else
				{
					var argsFuncType = this.eventArgsFunc.GetType();
					if (argsFuncType.GetTypeInfo().IsGenericType && argsFuncType.GetGenericArguments().Length == 1)
					{
						this.mock.DoRaise(this.@event, (EventArgs)this.eventArgsFunc.InvokePreserveStack());
					}
					else
					{
						this.mock.DoRaise(this.@event, (EventArgs)this.eventArgsFunc.InvokePreserveStack(invocation.Arguments));
					}
				}
			}
		}
	}
}<|MERGE_RESOLUTION|>--- conflicted
+++ resolved
@@ -172,14 +172,11 @@
 		private void SetFileInfo()
 		{
 #if !NETCORE
-<<<<<<< HEAD
-=======
-			if ((this.Mock.Switches & Switches.CollectDiagnosticFileInfoForSetups) == 0)
+			if ((this.mock.Switches & Switches.CollectDiagnosticFileInfoForSetups) == 0)
 			{
 				return;
 			}
 
->>>>>>> 4fbd5976
 			try
 			{
 				var thisMethod = MethodBase.GetCurrentMethod();
