--- conflicted
+++ resolved
@@ -1,113 +1,3 @@
-<<<<<<< HEAD
-﻿//Copyright (c) 2007. Clarius Consulting, Manas Technology Solutions, InSTEDD
-//http://code.google.com/p/moq/
-//All rights reserved.
-
-//Redistribution and use in source and binary forms, 
-//with or without modification, are permitted provided 
-//that the following conditions are met:
-
-//    * Redistributions of source code must retain the 
-//    above copyright notice, this list of conditions and 
-//    the following disclaimer.
-
-//    * Redistributions in binary form must reproduce 
-//    the above copyright notice, this list of conditions 
-//    and the following disclaimer in the documentation 
-//    and/or other materials provided with the distribution.
-
-//    * Neither the name of Clarius Consulting, Manas Technology Solutions or InSTEDD nor the 
-//    names of its contributors may be used to endorse 
-//    or promote products derived from this software 
-//    without specific prior written permission.
-
-//THIS SOFTWARE IS PROVIDED BY THE COPYRIGHT HOLDERS AND 
-//CONTRIBUTORS "AS IS" AND ANY EXPRESS OR IMPLIED WARRANTIES, 
-//INCLUDING, BUT NOT LIMITED TO, THE IMPLIED WARRANTIES OF 
-//MERCHANTABILITY AND FITNESS FOR A PARTICULAR PURPOSE ARE 
-//DISCLAIMED. IN NO EVENT SHALL THE COPYRIGHT OWNER OR 
-//CONTRIBUTORS BE LIABLE FOR ANY DIRECT, INDIRECT, INCIDENTAL, 
-//SPECIAL, EXEMPLARY, OR CONSEQUENTIAL DAMAGES (INCLUDING, 
-//BUT NOT LIMITED TO, PROCUREMENT OF SUBSTITUTE GOODS OR 
-//SERVICES; LOSS OF USE, DATA, OR PROFITS; OR BUSINESS 
-//INTERRUPTION) HOWEVER CAUSED AND ON ANY THEORY OF LIABILITY, 
-//WHETHER IN CONTRACT, STRICT LIABILITY, OR TORT (INCLUDING 
-//NEGLIGENCE OR OTHERWISE) ARISING IN ANY WAY OUT OF THE USE 
-//OF THIS SOFTWARE, EVEN IF ADVISED OF THE POSSIBILITY OF 
-//SUCH DAMAGE.
-
-//[This is the BSD license, see
-// http://www.opensource.org/licenses/bsd-license.php]
-
-using System;
-using System.Linq.Expressions;
-using System.Text.RegularExpressions;
-using System.Diagnostics.CodeAnalysis;
-
-namespace Moq
-{
-	/// <include file='It.xdoc' path='docs/doc[@for="It"]/*'/>
-	public static class It
-	{
-		/// <include file='It.xdoc' path='docs/doc[@for="It.IsAny"]/*'/>
-		public static TValue IsAny<TValue>()
-		{
-			return Match<TValue>.Create(
-				value => value == null || typeof(TValue).IsAssignableFrom(value.GetType()),
-				() => It.IsAny<TValue>());
-		}
-
-		/// <include file='It.xdoc' path='docs/doc[@for="It.Is"]/*'/>
-		[SuppressMessage("Microsoft.Design", "CA1006:DoNotNestGenericTypesInMemberSignatures")]
-		public static TValue Is<TValue>(Expression<Func<TValue, bool>> match)
-		{
-			return Match<TValue>.Create(
-				value => match.Compile().Invoke(value),
-				() => It.Is<TValue>(match));
-		}
-
-		/// <include file='It.xdoc' path='docs/doc[@for="It.IsInRange"]/*'/>
-		public static TValue IsInRange<TValue>(TValue from, TValue to, Range rangeKind)
-			where TValue : IComparable
-		{
-			return Match<TValue>.Create(value =>
-			{
-				if (value == null)
-				{
-					return false;
-				}
-
-				if (rangeKind == Range.Exclusive)
-				{
-					return value.CompareTo(from) > 0 && value.CompareTo(to) < 0;
-				}
-
-				return value.CompareTo(from) >= 0 && value.CompareTo(to) <= 0;
-			},
-			() => It.IsInRange(from, to, rangeKind));
-		}
-
-		/// <include file='It.xdoc' path='docs/doc[@for="It.IsRegex(regex)"]/*'/>
-		public static string IsRegex(string regex)
-		{
-			// The regex is constructed only once.
-			var re = new Regex(regex);
-
-			// But evaluated every time :)
-			return Match<string>.Create(value => re.IsMatch(value), () => It.IsRegex(regex));
-		}
-
-		/// <include file='It.xdoc' path='docs/doc[@for="It.IsRegex(regex,options)"]/*'/>
-		public static string IsRegex(string regex, RegexOptions options)
-		{
-			// The regex is constructed only once.
-			var re = new Regex(regex, options);
-
-			// But evaluated every time :)
-			return Match<string>.Create(value => re.IsMatch(value), () => It.IsRegex(regex, options));
-		}
-	}
-=======
 ﻿//Copyright (c) 2007. Clarius Consulting, Manas Technology Solutions, InSTEDD
 //http://code.google.com/p/moq/
 //All rights reserved.
@@ -251,5 +141,4 @@
 			return Match<string>.Create(value => re.IsMatch(value), () => It.IsRegex(regex, options));
 		}
 	}
->>>>>>> 17085ab4
 }