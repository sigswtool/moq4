﻿//Copyright (c) 2007. Clarius Consulting, Manas Technology Solutions, InSTEDD
//http://code.google.com/p/moq/
//All rights reserved.

//Redistribution and use in source and binary forms, 
//with or without modification, are permitted provided 
//that the following conditions are met:

//    * Redistributions of source code must retain the 
//    above copyright notice, this list of conditions and 
//    the following disclaimer.

//    * Redistributions in binary form must reproduce 
//    the above copyright notice, this list of conditions 
//    and the following disclaimer in the documentation 
//    and/or other materials provided with the distribution.

//    * Neither the name of Clarius Consulting, Manas Technology Solutions or InSTEDD nor the 
//    names of its contributors may be used to endorse 
//    or promote products derived from this software 
//    without specific prior written permission.

//THIS SOFTWARE IS PROVIDED BY THE COPYRIGHT HOLDERS AND 
//CONTRIBUTORS "AS IS" AND ANY EXPRESS OR IMPLIED WARRANTIES, 
//INCLUDING, BUT NOT LIMITED TO, THE IMPLIED WARRANTIES OF 
//MERCHANTABILITY AND FITNESS FOR A PARTICULAR PURPOSE ARE 
//DISCLAIMED. IN NO EVENT SHALL THE COPYRIGHT OWNER OR 
//CONTRIBUTORS BE LIABLE FOR ANY DIRECT, INDIRECT, INCIDENTAL, 
//SPECIAL, EXEMPLARY, OR CONSEQUENTIAL DAMAGES (INCLUDING, 
//BUT NOT LIMITED TO, PROCUREMENT OF SUBSTITUTE GOODS OR 
//SERVICES; LOSS OF USE, DATA, OR PROFITS; OR BUSINESS 
//INTERRUPTION) HOWEVER CAUSED AND ON ANY THEORY OF LIABILITY, 
//WHETHER IN CONTRACT, STRICT LIABILITY, OR TORT (INCLUDING 
//NEGLIGENCE OR OTHERWISE) ARISING IN ANY WAY OUT OF THE USE 
//OF THIS SOFTWARE, EVEN IF ADVISED OF THE POSSIBILITY OF 
//SUCH DAMAGE.

//[This is the BSD license, see
// http://www.opensource.org/licenses/bsd-license.php]

using System;
using System.Linq;
using System.Collections.Generic;
using System.Globalization;
using System.Reflection;
#if !NETCORE
using System.Security.Permissions;
#endif
using Castle.DynamicProxy;
using Castle.DynamicProxy.Generators;
using Moq.Properties;
using System.Diagnostics.CodeAnalysis;

namespace Moq.Proxy
{
	internal class CastleProxyFactory : IProxyFactory
	{
		private static readonly ProxyGenerator generator = CreateProxyGenerator();

		[SuppressMessage("Microsoft.Performance", "CA1810:InitializeReferenceTypeStaticFieldsInline", Justification = "By Design")]
		static CastleProxyFactory()
		{
#if !NETCORE
#pragma warning disable 618
			AttributesToAvoidReplicating.Add<SecurityPermissionAttribute>();
#pragma warning restore 618
#endif

#if !NETCORE
			AttributesToAvoidReplicating.Add<ReflectionPermissionAttribute>();
			AttributesToAvoidReplicating.Add<PermissionSetAttribute>();
			AttributesToAvoidReplicating.Add<System.Runtime.InteropServices.MarshalAsAttribute>();
			AttributesToAvoidReplicating.Add<UIPermissionAttribute>();
#if !NET3x
			AttributesToAvoidReplicating.Add<System.Runtime.InteropServices.TypeIdentifierAttribute>();
#endif
#endif
			proxyOptions = new ProxyGenerationOptions { Hook = new ProxyMethodHook() };
		}

		/// <inheritdoc />
		public object CreateProxy(Type mockType, ICallInterceptor interceptor, Type[] interfaces, object[] arguments)
		{
<<<<<<< HEAD
			if (mockType.GetTypeInfo().IsInterface)
			{
				return generator.CreateInterfaceProxyWithoutTarget(mockType, interfaces, proxyOptions, new Interceptor(interceptor));
=======
			if (mockType.IsInterface)
			{
				// Add type to additional interfaces and mock System.Object instead.
				// This way it is also possible to mock System.Object methods.
				Array.Resize(ref interfaces, interfaces.Length + 1);
				interfaces[interfaces.Length - 1] = mockType;
				mockType = typeof(object);
>>>>>>> 195219e9
			}

			try
			{
				return generator.CreateClassProxy(mockType, interfaces, proxyOptions, arguments, new Interceptor(interceptor));
			}
			catch (TypeLoadException e)
			{
				throw new ArgumentException(Resources.InvalidMockClass, e);
			}
			catch (MissingMethodException e)
			{
				throw new ArgumentException(Resources.ConstructorNotFound, e);
			}
		}

		private static readonly Dictionary<Type, Type> delegateInterfaceCache = new Dictionary<Type, Type>();
		private static readonly ProxyGenerationOptions proxyOptions;
		private static int delegateInterfaceSuffix;

		/// <inheritdoc />
		public Type GetDelegateProxyInterface(Type delegateType, out MethodInfo delegateInterfaceMethod)
		{
			Type delegateInterfaceType;

			lock (this)
			{
				if (!delegateInterfaceCache.TryGetValue(delegateType, out delegateInterfaceType))
				{
					var interfaceName = String.Format(CultureInfo.InvariantCulture, "DelegateInterface_{0}_{1}",
													  delegateType.Name, delegateInterfaceSuffix++);

					var moduleBuilder = generator.ProxyBuilder.ModuleScope.ObtainDynamicModule(true);
					var newTypeBuilder = moduleBuilder.DefineType(interfaceName,
																  TypeAttributes.Public | TypeAttributes.Interface |
																  TypeAttributes.Abstract);

					var invokeMethodOnDelegate = delegateType.GetMethod("Invoke");
					var delegateParameterTypes = invokeMethodOnDelegate.GetParameters().Select(p => p.ParameterType).ToArray();

					// Create a method on the interface with the same signature as the delegate.
					var newMethBuilder = newTypeBuilder.DefineMethod("Invoke",
																	 MethodAttributes.Public | MethodAttributes.Virtual | MethodAttributes.Abstract,
																	 CallingConventions.HasThis,
																	 invokeMethodOnDelegate.ReturnType, delegateParameterTypes);

					foreach (var param in invokeMethodOnDelegate.GetParameters())
					{
						newMethBuilder.DefineParameter(param.Position + 1, param.Attributes, param.Name);
					}

					delegateInterfaceType = newTypeBuilder.CreateTypeInfo().AsType();
					delegateInterfaceCache[delegateType] = delegateInterfaceType;
				}
			}

			delegateInterfaceMethod = delegateInterfaceType.GetMethod("Invoke");
			return delegateInterfaceType;
		}

		private static ProxyGenerator CreateProxyGenerator()
		{
			return new ProxyGenerator();
		}

		private class Interceptor : IInterceptor
		{
			private ICallInterceptor interceptor;

			internal Interceptor(ICallInterceptor interceptor)
			{
				this.interceptor = interceptor;
			}

			public void Intercept(IInvocation invocation)
			{
				this.interceptor.Intercept(new CallContext(invocation));
			}
		}

		private class CallContext : ICallContext
		{
			private IInvocation invocation;

			internal CallContext(IInvocation invocation)
			{
				this.invocation = invocation;
			}

			public object[] Arguments
			{
				get { return this.invocation.Arguments; }
			}

			public MethodInfo Method
			{
				get { return this.invocation.Method; }
			}

			public object ReturnValue
			{
				get { return this.invocation.ReturnValue; }
				set { this.invocation.ReturnValue = value; }
			}

			public void InvokeBase()
			{
				this.invocation.Proceed();
			}

			public void SetArgumentValue(int index, object value)
			{
				this.invocation.SetArgumentValue(index, value);
			}
		}
	}
}<|MERGE_RESOLUTION|>--- conflicted
+++ resolved
@@ -81,19 +81,13 @@
 		/// <inheritdoc />
 		public object CreateProxy(Type mockType, ICallInterceptor interceptor, Type[] interfaces, object[] arguments)
 		{
-<<<<<<< HEAD
 			if (mockType.GetTypeInfo().IsInterface)
-			{
-				return generator.CreateInterfaceProxyWithoutTarget(mockType, interfaces, proxyOptions, new Interceptor(interceptor));
-=======
-			if (mockType.IsInterface)
 			{
 				// Add type to additional interfaces and mock System.Object instead.
 				// This way it is also possible to mock System.Object methods.
 				Array.Resize(ref interfaces, interfaces.Length + 1);
 				interfaces[interfaces.Length - 1] = mockType;
 				mockType = typeof(object);
->>>>>>> 195219e9
 			}
 
 			try
@@ -122,23 +116,23 @@
 			lock (this)
 			{
 				if (!delegateInterfaceCache.TryGetValue(delegateType, out delegateInterfaceType))
-				{
+ 				{
 					var interfaceName = String.Format(CultureInfo.InvariantCulture, "DelegateInterface_{0}_{1}",
-													  delegateType.Name, delegateInterfaceSuffix++);
+					                                  delegateType.Name, delegateInterfaceSuffix++);
 
 					var moduleBuilder = generator.ProxyBuilder.ModuleScope.ObtainDynamicModule(true);
 					var newTypeBuilder = moduleBuilder.DefineType(interfaceName,
-																  TypeAttributes.Public | TypeAttributes.Interface |
-																  TypeAttributes.Abstract);
+					                                              TypeAttributes.Public | TypeAttributes.Interface |
+					                                              TypeAttributes.Abstract);
 
 					var invokeMethodOnDelegate = delegateType.GetMethod("Invoke");
 					var delegateParameterTypes = invokeMethodOnDelegate.GetParameters().Select(p => p.ParameterType).ToArray();
 
 					// Create a method on the interface with the same signature as the delegate.
 					var newMethBuilder = newTypeBuilder.DefineMethod("Invoke",
-																	 MethodAttributes.Public | MethodAttributes.Virtual | MethodAttributes.Abstract,
-																	 CallingConventions.HasThis,
-																	 invokeMethodOnDelegate.ReturnType, delegateParameterTypes);
+					                                                 MethodAttributes.Public | MethodAttributes.Virtual | MethodAttributes.Abstract,
+					                                                 CallingConventions.HasThis,
+					                                                 invokeMethodOnDelegate.ReturnType, delegateParameterTypes);
 
 					foreach (var param in invokeMethodOnDelegate.GetParameters())
 					{
@@ -147,12 +141,12 @@
 
 					delegateInterfaceType = newTypeBuilder.CreateTypeInfo().AsType();
 					delegateInterfaceCache[delegateType] = delegateInterfaceType;
-				}
-			}
+ 				}
+ 			}
 
 			delegateInterfaceMethod = delegateInterfaceType.GetMethod("Invoke");
 			return delegateInterfaceType;
-		}
+ 		}
 
 		private static ProxyGenerator CreateProxyGenerator()
 		{
