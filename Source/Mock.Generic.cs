<<<<<<< HEAD
﻿//Copyright (c) 2007. Clarius Consulting, Manas Technology Solutions, InSTEDD
//http://code.google.com/p/moq/
//All rights reserved.

//Redistribution and use in source and binary forms, 
//with or without modification, are permitted provided 
//that the following conditions are met:

//    * Redistributions of source code must retain the 
//    above copyright notice, this list of conditions and 
//    the following disclaimer.

//    * Redistributions in binary form must reproduce 
//    the above copyright notice, this list of conditions 
//    and the following disclaimer in the documentation 
//    and/or other materials provided with the distribution.

//    * Neither the name of Clarius Consulting, Manas Technology Solutions or InSTEDD nor the 
//    names of its contributors may be used to endorse 
//    or promote products derived from this software 
//    without specific prior written permission.

//THIS SOFTWARE IS PROVIDED BY THE COPYRIGHT HOLDERS AND 
//CONTRIBUTORS "AS IS" AND ANY EXPRESS OR IMPLIED WARRANTIES, 
//INCLUDING, BUT NOT LIMITED TO, THE IMPLIED WARRANTIES OF 
//MERCHANTABILITY AND FITNESS FOR A PARTICULAR PURPOSE ARE 
//DISCLAIMED. IN NO EVENT SHALL THE COPYRIGHT OWNER OR 
//CONTRIBUTORS BE LIABLE FOR ANY DIRECT, INDIRECT, INCIDENTAL, 
//SPECIAL, EXEMPLARY, OR CONSEQUENTIAL DAMAGES (INCLUDING, 
//BUT NOT LIMITED TO, PROCUREMENT OF SUBSTITUTE GOODS OR 
//SERVICES; LOSS OF USE, DATA, OR PROFITS; OR BUSINESS 
//INTERRUPTION) HOWEVER CAUSED AND ON ANY THEORY OF LIABILITY, 
//WHETHER IN CONTRACT, STRICT LIABILITY, OR TORT (INCLUDING 
//NEGLIGENCE OR OTHERWISE) ARISING IN ANY WAY OUT OF THE USE 
//OF THIS SOFTWARE, EVEN IF ADVISED OF THE POSSIBILITY OF 
//SUCH DAMAGE.

//[This is the BSD license, see
// http://www.opensource.org/licenses/bsd-license.php]

using System;
using System.Diagnostics.CodeAnalysis;
using System.Linq.Expressions;
using Moq.Language.Flow;
using Moq.Proxy;
using Moq.Language;
using Moq.Properties;
using System.Reflection;

namespace Moq
{
	/// <include file='Mock.Generic.xdoc' path='docs/doc[@for="Mock{T}"]/*'/>
	public partial class Mock<T> : Mock where T : class
	{
		private static IProxyFactory proxyFactory = new CastleProxyFactory();
		private T instance;
		private object[] constructorArguments;

		#region Ctors

		/// <summary>
		/// Ctor invoked by AsTInterface exclusively.
		/// </summary>
		[SuppressMessage("Microsoft.Usage", "CA1801:ReviewUnusedParameters", MessageId = "skipInitialize")]
		internal Mock(bool skipInitialize)
		{
			// HACK: this is quick hackish. 
			// In order to avoid having an IMock<T> I relevant members 
			// virtual so that As<TInterface> overrides them (i.e. Interceptor).
			// The skipInitialize parameter is not used at all, and it's 
			// just to differentiate this ctor that should do nothing 
			// from the regular ones which initializes the proxy, etc.
		}

		/// <include file='Mock.Generic.xdoc' path='docs/doc[@for="Mock{T}.ctor()"]/*'/>
		[SuppressMessage("Microsoft.Usage", "CA2214:DoNotCallOverridableMethodsInConstructors")]
		public Mock()
			: this(MockBehavior.Default)
		{
		}

		/// <include file='Mock.Generic.xdoc' path='docs/doc[@for="Mock{T}.ctor(object[])"]/*'/>
		[SuppressMessage("Microsoft.Usage", "CA2214:DoNotCallOverridableMethodsInConstructors")]
		public Mock(params object[] args)
			: this(MockBehavior.Default, args)
		{
		}

		/// <include file='Mock.Generic.xdoc' path='docs/doc[@for="Mock{T}.ctor(MockBehavior)"]/*'/>
		[SuppressMessage("Microsoft.Usage", "CA2214:DoNotCallOverridableMethodsInConstructors")]
		public Mock(MockBehavior behavior)
			: this(behavior, new object[0])
		{
		}

		/// <include file='Mock.Generic.xdoc' path='docs/doc[@for="Mock{T}.ctor(MockBehavior,object[])"]/*'/>
		[SuppressMessage("Microsoft.Usage", "CA2214:DoNotCallOverridableMethodsInConstructors")]
		public Mock(MockBehavior behavior, params object[] args)
		{
			if (args == null)
			{
				args = new object[] { null };
			}

			this.Behavior = behavior;
			this.Interceptor = new Interceptor(behavior, typeof(T), this);
			this.constructorArguments = args;
			this.ImplementedInterfaces.Add(typeof(IMocked<T>));

			this.CheckParameters();
		}

		private void CheckParameters()
		{
			typeof(T).ThrowIfNotMockeable();

			if (this.constructorArguments.Length > 0)
			{
				if (typeof(T).IsInterface)
				{
					throw new ArgumentException(Properties.Resources.ConstructorArgsForInterface);
				}
				if (typeof(T).IsDelegate())
				{
					throw new ArgumentException(Properties.Resources.ConstructorArgsForDelegate);
				}
			}
		}

		#endregion

		#region Properties

		/// <include file='Mock.Generic.xdoc' path='docs/doc[@for="Mock{T}.Object"]/*'/>
		[SuppressMessage("Microsoft.Naming", "CA1716:IdentifiersShouldNotMatchKeywords", MessageId = "Object", Justification = "Exposes the mocked object instance, so it's appropriate.")]
		[SuppressMessage("Microsoft.Naming", "CA1721:PropertyNamesShouldNotMatchGetMethods", Justification = "The public Object property is the only one visible to Moq consumers. The protected member is for internal use only.")]
		public virtual new T Object
		{
			get { return (T)base.Object; }
		}

		private void InitializeInstance()
		{
			PexProtector.Invoke(() =>
			{
				if (typeof(T).IsDelegate())
				{
					// We're mocking a delegate.
					// Firstly, get/create an interface with a method whose signature
					// matches that of the delegate.
					var delegateInterfaceType = proxyFactory.GetDelegateProxyInterface(typeof(T), out delegateInterfaceMethod);

					// Then create a proxy for that.
					var delegateProxy = proxyFactory.CreateProxy(
						delegateInterfaceType,
						this.Interceptor,
						this.ImplementedInterfaces.ToArray(),
						this.constructorArguments);

					// Then our instance is a delegate of the desired type, pointing at the
					// appropriate method on that proxied interface instance.
					this.instance = (T)(object)Delegate.CreateDelegate(typeof(T), delegateProxy, delegateInterfaceMethod);
				}
				else
				{
					this.instance = (T)proxyFactory.CreateProxy(
						typeof(T),
						this.Interceptor,
						this.ImplementedInterfaces.ToArray(),
						this.constructorArguments);
				}
			});
		}

		private MethodInfo delegateInterfaceMethod;

		/// <inheritdoc />
		internal override MethodInfo DelegateInterfaceMethod
		{
			get
			{
				// Ensure object is created, which causes the delegateInterfaceMethod
				// to be initialised.
				OnGetObject();

				return delegateInterfaceMethod;
			}
		}

		/// <summary>
		/// Returns the mocked object value.
		/// </summary>
		[SuppressMessage("Microsoft.Design", "CA1024:UsePropertiesWhereAppropriate", Justification = "This is actually the protected virtual implementation of the property Object.")]
		protected override object OnGetObject()
		{
			if (this.instance == null)
			{
				this.InitializeInstance();
			}

			return this.instance;
		}

		internal override Type MockedType
		{
			get { return typeof(T); }
		}

		#endregion

		#region Setup

		/// <include file='Mock.Generic.xdoc' path='docs/doc[@for="Mock{T}.Setup"]/*'/>
		[SuppressMessage("Microsoft.Design", "CA1006:DoNotNestGenericTypesInMemberSignatures", Justification = "By design")]
		public ISetup<T> Setup(Expression<Action<T>> expression)
		{
			return Mock.Setup<T>(this, expression, null);
		}

		/// <include file='Mock.Generic.xdoc' path='docs/doc[@for="Mock{T}.Setup{TResult}"]/*'/>
		[SuppressMessage("Microsoft.Design", "CA1006:DoNotNestGenericTypesInMemberSignatures", Justification = "By design")]
		public ISetup<T, TResult> Setup<TResult>(Expression<Func<T, TResult>> expression)
		{
			return Mock.Setup(this, expression, null);
		}

		/// <include file='Mock.Generic.xdoc' path='docs/doc[@for="Mock{T}.SetupGet"]/*'/>
		[SuppressMessage("Microsoft.Design", "CA1006:DoNotNestGenericTypesInMemberSignatures", Justification = "By design")]
		public ISetupGetter<T, TProperty> SetupGet<TProperty>(Expression<Func<T, TProperty>> expression)
		{
			return Mock.SetupGet(this, expression, null);
		}

		/// <include file='Mock.Generic.xdoc' path='docs/doc[@for="Mock{T}.SetupSet{TProperty}"]/*'/>
		public ISetupSetter<T, TProperty> SetupSet<TProperty>(Action<T> setterExpression)
		{
			return Mock.SetupSet<T, TProperty>(this, setterExpression, null);
		}

		/// <include file='Mock.Generic.xdoc' path='docs/doc[@for="Mock{T}.SetupSet"]/*'/>
		public ISetup<T> SetupSet(Action<T> setterExpression)
		{
			return Mock.SetupSet<T>(this, setterExpression, null);
		}

		/// <include file='Mock.Generic.xdoc' path='docs/doc[@for="Mock{T}.SetupProperty(property)"]/*'/>
		[SuppressMessage("Microsoft.Design", "CA1006:DoNotNestGenericTypesInMemberSignatures", Justification = "By design")]
		[SuppressMessage("Microsoft.Naming", "CA1716:IdentifiersShouldNotMatchKeywords", MessageId = "Property", Justification = "This sets properties, so it's appropriate.")]
		public Mock<T> SetupProperty<TProperty>(Expression<Func<T, TProperty>> property)
		{
			return this.SetupProperty(property, default(TProperty));
		}

		/// <include file='Mock.Generic.xdoc' path='docs/doc[@for="Mock{T}.SetupProperty(property,initialValue)"]/*'/>
		[SuppressMessage("Microsoft.Design", "CA1006:DoNotNestGenericTypesInMemberSignatures", Justification = "By design")]
		[SuppressMessage("Microsoft.Naming", "CA1716:IdentifiersShouldNotMatchKeywords", MessageId = "Property", Justification = "We're setting up a property, so it's appropriate.")]
		public Mock<T> SetupProperty<TProperty>(Expression<Func<T, TProperty>> property, TProperty initialValue)
		{
			TProperty value = initialValue;
			this.SetupGet(property).Returns(() => value);
			SetupSet<T, TProperty>(this, property).Callback(p => value = p);
			return this;
		}

		/// <include file='Mock.Generic.xdoc' path='docs/doc[@for="Mock{T}.SetupAllProperties"]/*'/>
		public Mock<T> SetupAllProperties()
		{
			SetupAllProperties(this);
			return this;
		}

		#endregion

		#region When

		/// <include file='Mock.Generic.xdoc' path='docs/doc[@for="Mock{T}.When"]/*'/>
		public ISetupConditionResult<T> When(Func<bool> condition)
		{
			return new ConditionalContext<T>(this, condition);
		}

		#endregion

		#region Verify

		/// <include file='Mock.Generic.xdoc' path='docs/doc[@for="Mock{T}.Verify(expression)"]/*'/>
		[SuppressMessage("Microsoft.Design", "CA1006:DoNotNestGenericTypesInMemberSignatures", Justification = "By design")]
		public void Verify(Expression<Action<T>> expression)
		{
			Mock.Verify(this, expression, Times.AtLeastOnce(), null);
		}

		/// <include file='Mock.Generic.xdoc' path='docs/doc[@for="Mock{T}.Verify(expression,times)"]/*'/>
		[SuppressMessage("Microsoft.Design", "CA1006:DoNotNestGenericTypesInMemberSignatures", Justification = "By design")]
		public void Verify(Expression<Action<T>> expression, Times times)
		{
			Mock.Verify(this, expression, times, null);
		}

		/// <include file='Mock.Generic.xdoc' path='docs/doc[@for="Mock{T}.Verify(expression,failMessage)"]/*'/>
		[SuppressMessage("Microsoft.Design", "CA1006:DoNotNestGenericTypesInMemberSignatures", Justification = "By design")]
		public void Verify(Expression<Action<T>> expression, string failMessage)
		{
			Mock.Verify(this, expression, Times.AtLeastOnce(), failMessage);
		}

		/// <include file='Mock.Generic.xdoc' path='docs/doc[@for="Mock{T}.Verify(expression,times,failMessage)"]/*'/>
		[SuppressMessage("Microsoft.Design", "CA1006:DoNotNestGenericTypesInMemberSignatures", Justification = "By design")]
		public void Verify(Expression<Action<T>> expression, Times times, string failMessage)
		{
			Mock.Verify(this, expression, times, failMessage);
		}

		/// <include file='Mock.Generic.xdoc' path='docs/doc[@for="Mock{T}.Verify{TResult}(expression)"]/*'/>
		[SuppressMessage("Microsoft.Design", "CA1006:DoNotNestGenericTypesInMemberSignatures", Justification = "By design")]
		public void Verify<TResult>(Expression<Func<T, TResult>> expression)
		{
			Mock.Verify(this, expression, Times.AtLeastOnce(), null);
		}

		/// <include file='Mock.Generic.xdoc' path='docs/doc[@for="Mock{T}.Verify{TResult}(expression,times)"]/*'/>
		[SuppressMessage("Microsoft.Design", "CA1006:DoNotNestGenericTypesInMemberSignatures", Justification = "By design")]
		public void Verify<TResult>(Expression<Func<T, TResult>> expression, Times times)
		{
			Mock.Verify(this, expression, times, null);
		}

		/// <include file='Mock.Generic.xdoc' path='docs/doc[@for="Mock{T}.Verify{TResult}(expression,failMessage)"]/*'/>
		[SuppressMessage("Microsoft.Design", "CA1006:DoNotNestGenericTypesInMemberSignatures", Justification = "By design")]
		public void Verify<TResult>(Expression<Func<T, TResult>> expression, string failMessage)
		{
			Mock.Verify(this, expression, Times.AtLeastOnce(), failMessage);
		}

		/// <include file='Mock.Generic.xdoc' path='docs/doc[@for="Mock{T}.Verify{TResult}(expression,times,failMessage)"]/*'/>
		[SuppressMessage("Microsoft.Design", "CA1006:DoNotNestGenericTypesInMemberSignatures", Justification = "By design")]
		public void Verify<TResult>(Expression<Func<T, TResult>> expression, Times times, string failMessage)
		{
			Mock.Verify(this, expression, times, failMessage);
		}

		/// <include file='Mock.Generic.xdoc' path='docs/doc[@for="Mock{T}.VerifyGet(expression)"]/*'/>
		[SuppressMessage("Microsoft.Design", "CA1006:DoNotNestGenericTypesInMemberSignatures", Justification = "By design")]
		public void VerifyGet<TProperty>(Expression<Func<T, TProperty>> expression)
		{
			Mock.VerifyGet(this, expression, Times.AtLeastOnce(), null);
		}

		/// <include file='Mock.Generic.xdoc' path='docs/doc[@for="Mock{T}.VerifyGet(expression,times)"]/*'/>
		[SuppressMessage("Microsoft.Design", "CA1006:DoNotNestGenericTypesInMemberSignatures", Justification = "By design")]
		public void VerifyGet<TProperty>(Expression<Func<T, TProperty>> expression, Times times)
		{
			Mock.VerifyGet(this, expression, times, null);
		}

		/// <include file='Mock.Generic.xdoc' path='docs/doc[@for="Mock{T}.VerifyGet(expression,failMessage)"]/*'/>
		[SuppressMessage("Microsoft.Design", "CA1006:DoNotNestGenericTypesInMemberSignatures", Justification = "By design")]
		public void VerifyGet<TProperty>(Expression<Func<T, TProperty>> expression, string failMessage)
		{
			Mock.VerifyGet(this, expression, Times.AtLeastOnce(), failMessage);
		}

		/// <include file='Mock.Generic.xdoc' path='docs/doc[@for="Mock{T}.VerifyGet(expression,times,failMessage)"]/*'/>
		[SuppressMessage("Microsoft.Design", "CA1006:DoNotNestGenericTypesInMemberSignatures", Justification = "By design")]
		public void VerifyGet<TProperty>(Expression<Func<T, TProperty>> expression, Times times, string failMessage)
		{
			Mock.VerifyGet(this, expression, times, failMessage);
		}

		/// <include file='Mock.Generic.xdoc' path='docs/doc[@for="Mock{T}.VerifySet(expression)"]/*'/>
		public void VerifySet(Action<T> setterExpression)
		{
			Mock.VerifySet<T>(this, setterExpression, Times.AtLeastOnce(), null);
		}

		/// <include file='Mock.Generic.xdoc' path='docs/doc[@for="Mock{T}.VerifySet(expression,times)"]/*'/>
		public void VerifySet(Action<T> setterExpression, Times times)
		{
			Mock.VerifySet(this, setterExpression, times, null);
		}

		/// <include file='Mock.Generic.xdoc' path='docs/doc[@for="Mock{T}.VerifySet(expression,failMessage)"]/*'/>
		public void VerifySet(Action<T> setterExpression, string failMessage)
		{
			Mock.VerifySet(this, setterExpression, Times.AtLeastOnce(), failMessage);
		}

		/// <include file='Mock.Generic.xdoc' path='docs/doc[@for="Mock{T}.VerifySet(expression,times,failMessage)"]/*'/>
		public void VerifySet(Action<T> setterExpression, Times times, string failMessage)
		{
			Mock.VerifySet(this, setterExpression, times, failMessage);
		}

		#endregion

		#region Raise

		/// <include file='Mock.Generic.xdoc' path='docs/doc[@for="Mock{T}.Raise"]/*'/>
		[SuppressMessage("Microsoft.Design", "CA1030:UseEventsWhereAppropriate", Justification = "Raises the event, rather than being one.")]
		[SuppressMessage("Microsoft.Usage", "CA2200:RethrowToPreserveStackDetails", Justification = "We want to reset the stack trace to avoid Moq noise in it.")]
		public void Raise(Action<T> eventExpression, EventArgs args)
		{
			var ev = eventExpression.GetEvent(this.Object);

			try
			{
				this.DoRaise(ev, args);
			}
			catch (Exception e)
			{
				// Reset stacktrace so user gets this call site only.
				throw e;
			}
		}

		/// <include file='Mock.Generic.xdoc' path='docs/doc[@for="Mock{T}.Raise(args)"]/*'/>
		[SuppressMessage("Microsoft.Design", "CA1030:UseEventsWhereAppropriate", Justification = "Raises the event, rather than being one.")]
		[SuppressMessage("Microsoft.Usage", "CA2200:RethrowToPreserveStackDetails", Justification = "We want to reset the stack trace to avoid Moq noise in it.")]
		public void Raise(Action<T> eventExpression, params object[] args)
		{
			var ev = eventExpression.GetEvent(this.Object);

			try
			{
				this.DoRaise(ev, args);
			}
			catch (Exception e)
			{
				// Reset stacktrace so user gets this call site only.
				throw e;
			}
		}

		#endregion

		// NOTE: known issue. See https://connect.microsoft.com/VisualStudio/feedback/ViewFeedback.aspx?FeedbackID=318122
		//public static implicit operator TInterface(Mock<T> mock)
		//{
		//    // TODO: doesn't work as expected but ONLY with interfaces :S
		//    return mock.Object;
		//}

		//public static explicit operator TInterface(Mock<T> mock)
		//{
		//    // TODO: doesn't work as expected but ONLY with interfaces :S
		//    throw new NotImplementedException();
		//}
	}
=======
﻿//Copyright (c) 2007. Clarius Consulting, Manas Technology Solutions, InSTEDD
//http://code.google.com/p/moq/
//All rights reserved.

//Redistribution and use in source and binary forms, 
//with or without modification, are permitted provided 
//that the following conditions are met:

//    * Redistributions of source code must retain the 
//    above copyright notice, this list of conditions and 
//    the following disclaimer.

//    * Redistributions in binary form must reproduce 
//    the above copyright notice, this list of conditions 
//    and the following disclaimer in the documentation 
//    and/or other materials provided with the distribution.

//    * Neither the name of Clarius Consulting, Manas Technology Solutions or InSTEDD nor the 
//    names of its contributors may be used to endorse 
//    or promote products derived from this software 
//    without specific prior written permission.

//THIS SOFTWARE IS PROVIDED BY THE COPYRIGHT HOLDERS AND 
//CONTRIBUTORS "AS IS" AND ANY EXPRESS OR IMPLIED WARRANTIES, 
//INCLUDING, BUT NOT LIMITED TO, THE IMPLIED WARRANTIES OF 
//MERCHANTABILITY AND FITNESS FOR A PARTICULAR PURPOSE ARE 
//DISCLAIMED. IN NO EVENT SHALL THE COPYRIGHT OWNER OR 
//CONTRIBUTORS BE LIABLE FOR ANY DIRECT, INDIRECT, INCIDENTAL, 
//SPECIAL, EXEMPLARY, OR CONSEQUENTIAL DAMAGES (INCLUDING, 
//BUT NOT LIMITED TO, PROCUREMENT OF SUBSTITUTE GOODS OR 
//SERVICES; LOSS OF USE, DATA, OR PROFITS; OR BUSINESS 
//INTERRUPTION) HOWEVER CAUSED AND ON ANY THEORY OF LIABILITY, 
//WHETHER IN CONTRACT, STRICT LIABILITY, OR TORT (INCLUDING 
//NEGLIGENCE OR OTHERWISE) ARISING IN ANY WAY OUT OF THE USE 
//OF THIS SOFTWARE, EVEN IF ADVISED OF THE POSSIBILITY OF 
//SUCH DAMAGE.

//[This is the BSD license, see
// http://www.opensource.org/licenses/bsd-license.php]

using System;
using System.Diagnostics.CodeAnalysis;
using System.Linq.Expressions;
using Moq.Language.Flow;
using Moq.Proxy;
using Moq.Language;
using Moq.Properties;

namespace Moq
{
	/// <include file='Mock.Generic.xdoc' path='docs/doc[@for="Mock{T}"]/*'/>
	public partial class Mock<T> : Mock, IMock<T> where T : class
	{
		private static IProxyFactory proxyFactory = new CastleProxyFactory();
		private T instance;
		private object[] constructorArguments;

		#region Ctors

		/// <summary>
		/// Ctor invoked by AsTInterface exclusively.
		/// </summary>
		[SuppressMessage("Microsoft.Usage", "CA1801:ReviewUnusedParameters", MessageId = "skipInitialize")]
		internal Mock(bool skipInitialize)
		{
			// HACK: this is quick hackish. 
			// In order to avoid having an IMock<T> I relevant members 
			// virtual so that As<TInterface> overrides them (i.e. Interceptor).
			// The skipInitialize parameter is not used at all, and it's 
			// just to differentiate this ctor that should do nothing 
			// from the regular ones which initializes the proxy, etc.
		}

		/// <include file='Mock.Generic.xdoc' path='docs/doc[@for="Mock{T}.ctor()"]/*'/>
		[SuppressMessage("Microsoft.Usage", "CA2214:DoNotCallOverridableMethodsInConstructors")]
		public Mock()
			: this(MockBehavior.Default)
		{
		}

		/// <include file='Mock.Generic.xdoc' path='docs/doc[@for="Mock{T}.ctor(object[])"]/*'/>
		[SuppressMessage("Microsoft.Usage", "CA2214:DoNotCallOverridableMethodsInConstructors")]
		public Mock(params object[] args)
			: this(MockBehavior.Default, args)
		{
		}

		/// <include file='Mock.Generic.xdoc' path='docs/doc[@for="Mock{T}.ctor(MockBehavior)"]/*'/>
		[SuppressMessage("Microsoft.Usage", "CA2214:DoNotCallOverridableMethodsInConstructors")]
		public Mock(MockBehavior behavior)
			: this(behavior, new object[0])
		{
		}

		/// <include file='Mock.Generic.xdoc' path='docs/doc[@for="Mock{T}.ctor(MockBehavior,object[])"]/*'/>
		[SuppressMessage("Microsoft.Usage", "CA2214:DoNotCallOverridableMethodsInConstructors")]
		public Mock(MockBehavior behavior, params object[] args)
		{
			if (args == null)
			{
				args = new object[] { null };
			}

			this.Behavior = behavior;
			this.Interceptor = new Interceptor(behavior, typeof(T), this);
			this.constructorArguments = args;
			this.ImplementedInterfaces.Add(typeof(IMocked<T>));

			this.CheckParameters();
		}

		private void CheckParameters()
		{
			typeof(T).ThrowIfNotMockeable();

			if (typeof(T).IsInterface && this.constructorArguments.Length > 0)
			{
				throw new ArgumentException(Resources.ConstructorArgsForInterface);
			}
		}

		#endregion

		#region Properties

		/// <include file='Mock.Generic.xdoc' path='docs/doc[@for="Mock{T}.Object"]/*'/>
		[SuppressMessage("Microsoft.Naming", "CA1716:IdentifiersShouldNotMatchKeywords", MessageId = "Object", Justification = "Exposes the mocked object instance, so it's appropriate.")]
		[SuppressMessage("Microsoft.Naming", "CA1721:PropertyNamesShouldNotMatchGetMethods", Justification = "The public Object property is the only one visible to Moq consumers. The protected member is for internal use only.")]
		public virtual new T Object
		{
			get { return (T)base.Object; }
		}

		private void InitializeInstance()
		{
			PexProtector.Invoke(() =>
			{
				this.instance = proxyFactory.CreateProxy<T>(
					this.Interceptor,
					this.ImplementedInterfaces.ToArray(),
					this.constructorArguments);
			});
		}

		/// <summary>
		/// Returns the mocked object value.
		/// </summary>
		[SuppressMessage("Microsoft.Design", "CA1024:UsePropertiesWhereAppropriate", Justification = "This is actually the protected virtual implementation of the property Object.")]
		protected override object OnGetObject()
		{
			if (this.instance == null)
			{
				this.InitializeInstance();
			}

			return this.instance;
		}

		internal override Type MockedType
		{
			get { return typeof(T); }
		}

		#endregion

		#region Setup

		/// <include file='Mock.Generic.xdoc' path='docs/doc[@for="Mock{T}.Setup"]/*'/>
		[SuppressMessage("Microsoft.Design", "CA1006:DoNotNestGenericTypesInMemberSignatures", Justification = "By design")]
		public ISetup<T> Setup(Expression<Action<T>> expression)
		{
			return Mock.Setup<T>(this, expression, null);
		}

		/// <include file='Mock.Generic.xdoc' path='docs/doc[@for="Mock{T}.Setup{TResult}"]/*'/>
		[SuppressMessage("Microsoft.Design", "CA1006:DoNotNestGenericTypesInMemberSignatures", Justification = "By design")]
		public ISetup<T, TResult> Setup<TResult>(Expression<Func<T, TResult>> expression)
		{
			return Mock.Setup(this, expression, null);
		}

		/// <include file='Mock.Generic.xdoc' path='docs/doc[@for="Mock{T}.SetupGet"]/*'/>
		[SuppressMessage("Microsoft.Design", "CA1006:DoNotNestGenericTypesInMemberSignatures", Justification = "By design")]
		public ISetupGetter<T, TProperty> SetupGet<TProperty>(Expression<Func<T, TProperty>> expression)
		{
			return Mock.SetupGet(this, expression, null);
		}

		/// <include file='Mock.Generic.xdoc' path='docs/doc[@for="Mock{T}.SetupSet{TProperty}"]/*'/>
		public ISetupSetter<T, TProperty> SetupSet<TProperty>(Action<T> setterExpression)
		{
			return Mock.SetupSet<T, TProperty>(this, setterExpression, null);
		}

		/// <include file='Mock.Generic.xdoc' path='docs/doc[@for="Mock{T}.SetupSet"]/*'/>
		public ISetup<T> SetupSet(Action<T> setterExpression)
		{
			return Mock.SetupSet<T>(this, setterExpression, null);
		}

		/// <include file='Mock.Generic.xdoc' path='docs/doc[@for="Mock{T}.SetupProperty(property)"]/*'/>
		[SuppressMessage("Microsoft.Design", "CA1006:DoNotNestGenericTypesInMemberSignatures", Justification = "By design")]
		[SuppressMessage("Microsoft.Naming", "CA1716:IdentifiersShouldNotMatchKeywords", MessageId = "Property", Justification = "This sets properties, so it's appropriate.")]
		public Mock<T> SetupProperty<TProperty>(Expression<Func<T, TProperty>> property)
		{
			return this.SetupProperty(property, default(TProperty));
		}

		/// <include file='Mock.Generic.xdoc' path='docs/doc[@for="Mock{T}.SetupProperty(property,initialValue)"]/*'/>
		[SuppressMessage("Microsoft.Design", "CA1006:DoNotNestGenericTypesInMemberSignatures", Justification = "By design")]
		[SuppressMessage("Microsoft.Naming", "CA1716:IdentifiersShouldNotMatchKeywords", MessageId = "Property", Justification = "We're setting up a property, so it's appropriate.")]
		public Mock<T> SetupProperty<TProperty>(Expression<Func<T, TProperty>> property, TProperty initialValue)
		{
			TProperty value = initialValue;
			this.SetupGet(property).Returns(() => value);
			SetupSet<T, TProperty>(this, property).Callback(p => value = p);
			return this;
		}

		/// <include file='Mock.Generic.xdoc' path='docs/doc[@for="Mock{T}.SetupAllProperties"]/*'/>
		public Mock<T> SetupAllProperties()
		{
			SetupAllProperties(this);
			return this;
		}

		#endregion

		#region When

		/// <include file='Mock.Generic.xdoc' path='docs/doc[@for="Mock{T}.When"]/*'/>
		public ISetupConditionResult<T> When(Func<bool> condition)
		{
			return new ConditionalContext<T>(this, condition);
		}

		#endregion

		#region Verify

		/// <include file='Mock.Generic.xdoc' path='docs/doc[@for="Mock{T}.Verify(expression)"]/*'/>
		[SuppressMessage("Microsoft.Design", "CA1006:DoNotNestGenericTypesInMemberSignatures", Justification = "By design")]
		public void Verify(Expression<Action<T>> expression)
		{
			Mock.Verify(this, expression, Times.AtLeastOnce(), null);
		}

		/// <include file='Mock.Generic.xdoc' path='docs/doc[@for="Mock{T}.Verify(expression,times)"]/*'/>
		[SuppressMessage("Microsoft.Design", "CA1006:DoNotNestGenericTypesInMemberSignatures", Justification = "By design")]
		public void Verify(Expression<Action<T>> expression, Times times)
		{
			Mock.Verify(this, expression, times, null);
		}

		/// <include file='Mock.Generic.xdoc' path='docs/doc[@for="Mock{T}.Verify(expression,times)"]/*'/>
		[SuppressMessage("Microsoft.Design", "CA1006:DoNotNestGenericTypesInMemberSignatures", Justification = "By design")]
		public void Verify(Expression<Action<T>> expression, Func<Times> times)
		{
			Verify(expression, times());
		}

		/// <include file='Mock.Generic.xdoc' path='docs/doc[@for="Mock{T}.Verify(expression,failMessage)"]/*'/>
		[SuppressMessage("Microsoft.Design", "CA1006:DoNotNestGenericTypesInMemberSignatures", Justification = "By design")]
		public void Verify(Expression<Action<T>> expression, string failMessage)
		{
			Mock.Verify(this, expression, Times.AtLeastOnce(), failMessage);
		}

		/// <include file='Mock.Generic.xdoc' path='docs/doc[@for="Mock{T}.Verify(expression,times,failMessage)"]/*'/>
		[SuppressMessage("Microsoft.Design", "CA1006:DoNotNestGenericTypesInMemberSignatures", Justification = "By design")]
		public void Verify(Expression<Action<T>> expression, Times times, string failMessage)
		{
			Mock.Verify(this, expression, times, failMessage);
		}

		/// <include file='Mock.Generic.xdoc' path='docs/doc[@for="Mock{T}.Verify(expression,times,failMessage)"]/*'/>
		[SuppressMessage("Microsoft.Design", "CA1006:DoNotNestGenericTypesInMemberSignatures", Justification = "By design")]
		public void Verify(Expression<Action<T>> expression, Func<Times> times, string failMessage)
		{
			Verify(this, expression, times(), failMessage);
		}

		/// <include file='Mock.Generic.xdoc' path='docs/doc[@for="Mock{T}.Verify{TResult}(expression)"]/*'/>
		[SuppressMessage("Microsoft.Design", "CA1006:DoNotNestGenericTypesInMemberSignatures", Justification = "By design")]
		public void Verify<TResult>(Expression<Func<T, TResult>> expression)
		{
			Mock.Verify(this, expression, Times.AtLeastOnce(), null);
		}

		/// <include file='Mock.Generic.xdoc' path='docs/doc[@for="Mock{T}.Verify{TResult}(expression,times)"]/*'/>
		[SuppressMessage("Microsoft.Design", "CA1006:DoNotNestGenericTypesInMemberSignatures", Justification = "By design")]
		public void Verify<TResult>(Expression<Func<T, TResult>> expression, Times times)
		{
			Mock.Verify(this, expression, times, null);
		}

		/// <include file='Mock.Generic.xdoc' path='docs/doc[@for="Mock{T}.Verify{TResult}(expression,times)"]/*'/>
		[SuppressMessage("Microsoft.Design", "CA1006:DoNotNestGenericTypesInMemberSignatures", Justification = "By design")]
		public void Verify<TResult>(Expression<Func<T, TResult>> expression, Func<Times> times)
		{
			Verify(this, expression, times(), null);
		}

		/// <include file='Mock.Generic.xdoc' path='docs/doc[@for="Mock{T}.Verify{TResult}(expression,failMessage)"]/*'/>
		[SuppressMessage("Microsoft.Design", "CA1006:DoNotNestGenericTypesInMemberSignatures", Justification = "By design")]
		public void Verify<TResult>(Expression<Func<T, TResult>> expression, string failMessage)
		{
			Mock.Verify(this, expression, Times.AtLeastOnce(), failMessage);
		}

		/// <include file='Mock.Generic.xdoc' path='docs/doc[@for="Mock{T}.Verify{TResult}(expression,times,failMessage)"]/*'/>
		[SuppressMessage("Microsoft.Design", "CA1006:DoNotNestGenericTypesInMemberSignatures", Justification = "By design")]
		public void Verify<TResult>(Expression<Func<T, TResult>> expression, Times times, string failMessage)
		{
			Mock.Verify(this, expression, times, failMessage);
		}

		/// <include file='Mock.Generic.xdoc' path='docs/doc[@for="Mock{T}.VerifyGet(expression)"]/*'/>
		[SuppressMessage("Microsoft.Design", "CA1006:DoNotNestGenericTypesInMemberSignatures", Justification = "By design")]
		public void VerifyGet<TProperty>(Expression<Func<T, TProperty>> expression)
		{
			Mock.VerifyGet(this, expression, Times.AtLeastOnce(), null);
		}

		/// <include file='Mock.Generic.xdoc' path='docs/doc[@for="Mock{T}.VerifyGet(expression,times)"]/*'/>
		[SuppressMessage("Microsoft.Design", "CA1006:DoNotNestGenericTypesInMemberSignatures", Justification = "By design")]
		public void VerifyGet<TProperty>(Expression<Func<T, TProperty>> expression, Times times)
		{
			Mock.VerifyGet(this, expression, times, null);
		}

		/// <include file='Mock.Generic.xdoc' path='docs/doc[@for="Mock{T}.VerifyGet(expression,times)"]/*'/>
		[SuppressMessage("Microsoft.Design", "CA1006:DoNotNestGenericTypesInMemberSignatures", Justification = "By design")]
		public void VerifyGet<TProperty>(Expression<Func<T, TProperty>> expression, Func<Times> times)
		{
			VerifyGet(this, expression, times(), null);
		}

		/// <include file='Mock.Generic.xdoc' path='docs/doc[@for="Mock{T}.VerifyGet(expression,failMessage)"]/*'/>
		[SuppressMessage("Microsoft.Design", "CA1006:DoNotNestGenericTypesInMemberSignatures", Justification = "By design")]
		public void VerifyGet<TProperty>(Expression<Func<T, TProperty>> expression, string failMessage)
		{
			Mock.VerifyGet(this, expression, Times.AtLeastOnce(), failMessage);
		}

		/// <include file='Mock.Generic.xdoc' path='docs/doc[@for="Mock{T}.VerifyGet(expression,times,failMessage)"]/*'/>
		[SuppressMessage("Microsoft.Design", "CA1006:DoNotNestGenericTypesInMemberSignatures", Justification = "By design")]
		public void VerifyGet<TProperty>(Expression<Func<T, TProperty>> expression, Times times, string failMessage)
		{
			Mock.VerifyGet(this, expression, times, failMessage);
		}

		/// <include file='Mock.Generic.xdoc' path='docs/doc[@for="Mock{T}.VerifyGet(expression,times,failMessage)"]/*'/>
		[SuppressMessage("Microsoft.Design", "CA1006:DoNotNestGenericTypesInMemberSignatures", Justification = "By design")]
		public void VerifyGet<TProperty>(Expression<Func<T, TProperty>> expression, Func<Times> times, string failMessage)
		{
			VerifyGet(this, expression, times(), failMessage);
		}

		/// <include file='Mock.Generic.xdoc' path='docs/doc[@for="Mock{T}.VerifySet(expression)"]/*'/>
		public void VerifySet(Action<T> setterExpression)
		{
			Mock.VerifySet<T>(this, setterExpression, Times.AtLeastOnce(), null);
		}

		/// <include file='Mock.Generic.xdoc' path='docs/doc[@for="Mock{T}.VerifySet(expression,times)"]/*'/>
		public void VerifySet(Action<T> setterExpression, Times times)
		{
			Mock.VerifySet(this, setterExpression, times, null);
		}

		/// <include file='Mock.Generic.xdoc' path='docs/doc[@for="Mock{T}.VerifySet(expression,times)"]/*'/>
		public void VerifySet(Action<T> setterExpression, Func<Times> times)
		{
			Mock.VerifySet(this, setterExpression, times(), null);
		}

		/// <include file='Mock.Generic.xdoc' path='docs/doc[@for="Mock{T}.VerifySet(expression,failMessage)"]/*'/>
		public void VerifySet(Action<T> setterExpression, string failMessage)
		{
			Mock.VerifySet(this, setterExpression, Times.AtLeastOnce(), failMessage);
		}

		/// <include file='Mock.Generic.xdoc' path='docs/doc[@for="Mock{T}.VerifySet(expression,times,failMessage)"]/*'/>
		public void VerifySet(Action<T> setterExpression, Times times, string failMessage)
		{
			Mock.VerifySet(this, setterExpression, times, failMessage);
		}

		/// <include file='Mock.Generic.xdoc' path='docs/doc[@for="Mock{T}.VerifySet(expression,times,failMessage)"]/*'/>
		public void VerifySet(Action<T> setterExpression, Func<Times> times, string failMessage)
		{
			Mock.VerifySet(this, setterExpression, times(), failMessage);
		}

		#endregion

		#region Raise

		/// <include file='Mock.Generic.xdoc' path='docs/doc[@for="Mock{T}.Raise"]/*'/>
		[SuppressMessage("Microsoft.Design", "CA1030:UseEventsWhereAppropriate", Justification = "Raises the event, rather than being one.")]
		[SuppressMessage("Microsoft.Usage", "CA2200:RethrowToPreserveStackDetails", Justification = "We want to reset the stack trace to avoid Moq noise in it.")]
		public void Raise(Action<T> eventExpression, EventArgs args)
		{
			var ev = eventExpression.GetEvent(this.Object);

			try
			{
				this.DoRaise(ev, args);
			}
			catch (Exception e)
			{
				// Reset stacktrace so user gets this call site only.
				throw e;
			}
		}

		/// <include file='Mock.Generic.xdoc' path='docs/doc[@for="Mock{T}.Raise(args)"]/*'/>
		[SuppressMessage("Microsoft.Design", "CA1030:UseEventsWhereAppropriate", Justification = "Raises the event, rather than being one.")]
		[SuppressMessage("Microsoft.Usage", "CA2200:RethrowToPreserveStackDetails", Justification = "We want to reset the stack trace to avoid Moq noise in it.")]
		public void Raise(Action<T> eventExpression, params object[] args)
		{
			var ev = eventExpression.GetEvent(this.Object);

			try
			{
				this.DoRaise(ev, args);
			}
			catch (Exception e)
			{
				// Reset stacktrace so user gets this call site only.
				throw e;
			}
		}

		#endregion

		// NOTE: known issue. See https://connect.microsoft.com/VisualStudio/feedback/ViewFeedback.aspx?FeedbackID=318122
		//public static implicit operator TInterface(Mock<T> mock)
		//{
		//    // TODO: doesn't work as expected but ONLY with interfaces :S
		//    return mock.Object;
		//}

		//public static explicit operator TInterface(Mock<T> mock)
		//{
		//    // TODO: doesn't work as expected but ONLY with interfaces :S
		//    throw new NotImplementedException();
		//}
	}
>>>>>>> 17085ab4
}<|MERGE_RESOLUTION|>--- conflicted
+++ resolved
@@ -1,4 +1,3 @@
-<<<<<<< HEAD
 ﻿//Copyright (c) 2007. Clarius Consulting, Manas Technology Solutions, InSTEDD
 //http://code.google.com/p/moq/
 //All rights reserved.
@@ -51,7 +50,7 @@
 namespace Moq
 {
 	/// <include file='Mock.Generic.xdoc' path='docs/doc[@for="Mock{T}"]/*'/>
-	public partial class Mock<T> : Mock where T : class
+    public partial class Mock<T> : Mock, IMock<T> where T : class
 	{
 		private static IProxyFactory proxyFactory = new CastleProxyFactory();
 		private T instance;
@@ -298,6 +297,13 @@
 			Mock.Verify(this, expression, times, null);
 		}
 
+		/// <include file='Mock.Generic.xdoc' path='docs/doc[@for="Mock{T}.Verify(expression,times)"]/*'/>
+		[SuppressMessage("Microsoft.Design", "CA1006:DoNotNestGenericTypesInMemberSignatures", Justification = "By design")]
+		public void Verify(Expression<Action<T>> expression, Func<Times> times)
+		{
+			Verify(expression, times());
+		}
+
 		/// <include file='Mock.Generic.xdoc' path='docs/doc[@for="Mock{T}.Verify(expression,failMessage)"]/*'/>
 		[SuppressMessage("Microsoft.Design", "CA1006:DoNotNestGenericTypesInMemberSignatures", Justification = "By design")]
 		public void Verify(Expression<Action<T>> expression, string failMessage)
@@ -312,6 +318,13 @@
 			Mock.Verify(this, expression, times, failMessage);
 		}
 
+		/// <include file='Mock.Generic.xdoc' path='docs/doc[@for="Mock{T}.Verify(expression,times,failMessage)"]/*'/>
+		[SuppressMessage("Microsoft.Design", "CA1006:DoNotNestGenericTypesInMemberSignatures", Justification = "By design")]
+		public void Verify(Expression<Action<T>> expression, Func<Times> times, string failMessage)
+		{
+			Verify(this, expression, times(), failMessage);
+		}
+
 		/// <include file='Mock.Generic.xdoc' path='docs/doc[@for="Mock{T}.Verify{TResult}(expression)"]/*'/>
 		[SuppressMessage("Microsoft.Design", "CA1006:DoNotNestGenericTypesInMemberSignatures", Justification = "By design")]
 		public void Verify<TResult>(Expression<Func<T, TResult>> expression)
@@ -326,6 +339,13 @@
 			Mock.Verify(this, expression, times, null);
 		}
 
+		/// <include file='Mock.Generic.xdoc' path='docs/doc[@for="Mock{T}.Verify{TResult}(expression,times)"]/*'/>
+		[SuppressMessage("Microsoft.Design", "CA1006:DoNotNestGenericTypesInMemberSignatures", Justification = "By design")]
+		public void Verify<TResult>(Expression<Func<T, TResult>> expression, Func<Times> times)
+		{
+			Verify(this, expression, times(), null);
+		}
+
 		/// <include file='Mock.Generic.xdoc' path='docs/doc[@for="Mock{T}.Verify{TResult}(expression,failMessage)"]/*'/>
 		[SuppressMessage("Microsoft.Design", "CA1006:DoNotNestGenericTypesInMemberSignatures", Justification = "By design")]
 		public void Verify<TResult>(Expression<Func<T, TResult>> expression, string failMessage)
@@ -354,6 +374,13 @@
 			Mock.VerifyGet(this, expression, times, null);
 		}
 
+		/// <include file='Mock.Generic.xdoc' path='docs/doc[@for="Mock{T}.VerifyGet(expression,times)"]/*'/>
+		[SuppressMessage("Microsoft.Design", "CA1006:DoNotNestGenericTypesInMemberSignatures", Justification = "By design")]
+		public void VerifyGet<TProperty>(Expression<Func<T, TProperty>> expression, Func<Times> times)
+		{
+			VerifyGet(this, expression, times(), null);
+		}
+
 		/// <include file='Mock.Generic.xdoc' path='docs/doc[@for="Mock{T}.VerifyGet(expression,failMessage)"]/*'/>
 		[SuppressMessage("Microsoft.Design", "CA1006:DoNotNestGenericTypesInMemberSignatures", Justification = "By design")]
 		public void VerifyGet<TProperty>(Expression<Func<T, TProperty>> expression, string failMessage)
@@ -366,6 +393,13 @@
 		public void VerifyGet<TProperty>(Expression<Func<T, TProperty>> expression, Times times, string failMessage)
 		{
 			Mock.VerifyGet(this, expression, times, failMessage);
+		}
+
+		/// <include file='Mock.Generic.xdoc' path='docs/doc[@for="Mock{T}.VerifyGet(expression,times,failMessage)"]/*'/>
+		[SuppressMessage("Microsoft.Design", "CA1006:DoNotNestGenericTypesInMemberSignatures", Justification = "By design")]
+		public void VerifyGet<TProperty>(Expression<Func<T, TProperty>> expression, Func<Times> times, string failMessage)
+		{
+			VerifyGet(this, expression, times(), failMessage);
 		}
 
 		/// <include file='Mock.Generic.xdoc' path='docs/doc[@for="Mock{T}.VerifySet(expression)"]/*'/>
@@ -380,6 +414,12 @@
 			Mock.VerifySet(this, setterExpression, times, null);
 		}
 
+		/// <include file='Mock.Generic.xdoc' path='docs/doc[@for="Mock{T}.VerifySet(expression,times)"]/*'/>
+		public void VerifySet(Action<T> setterExpression, Func<Times> times)
+		{
+			Mock.VerifySet(this, setterExpression, times(), null);
+		}
+
 		/// <include file='Mock.Generic.xdoc' path='docs/doc[@for="Mock{T}.VerifySet(expression,failMessage)"]/*'/>
 		public void VerifySet(Action<T> setterExpression, string failMessage)
 		{
@@ -390,6 +430,12 @@
 		public void VerifySet(Action<T> setterExpression, Times times, string failMessage)
 		{
 			Mock.VerifySet(this, setterExpression, times, failMessage);
+		}
+
+		/// <include file='Mock.Generic.xdoc' path='docs/doc[@for="Mock{T}.VerifySet(expression,times,failMessage)"]/*'/>
+		public void VerifySet(Action<T> setterExpression, Func<Times> times, string failMessage)
+		{
+			Mock.VerifySet(this, setterExpression, times(), failMessage);
 		}
 
 		#endregion
@@ -447,456 +493,4 @@
 		//    throw new NotImplementedException();
 		//}
 	}
-=======
-﻿//Copyright (c) 2007. Clarius Consulting, Manas Technology Solutions, InSTEDD
-//http://code.google.com/p/moq/
-//All rights reserved.
-
-//Redistribution and use in source and binary forms, 
-//with or without modification, are permitted provided 
-//that the following conditions are met:
-
-//    * Redistributions of source code must retain the 
-//    above copyright notice, this list of conditions and 
-//    the following disclaimer.
-
-//    * Redistributions in binary form must reproduce 
-//    the above copyright notice, this list of conditions 
-//    and the following disclaimer in the documentation 
-//    and/or other materials provided with the distribution.
-
-//    * Neither the name of Clarius Consulting, Manas Technology Solutions or InSTEDD nor the 
-//    names of its contributors may be used to endorse 
-//    or promote products derived from this software 
-//    without specific prior written permission.
-
-//THIS SOFTWARE IS PROVIDED BY THE COPYRIGHT HOLDERS AND 
-//CONTRIBUTORS "AS IS" AND ANY EXPRESS OR IMPLIED WARRANTIES, 
-//INCLUDING, BUT NOT LIMITED TO, THE IMPLIED WARRANTIES OF 
-//MERCHANTABILITY AND FITNESS FOR A PARTICULAR PURPOSE ARE 
-//DISCLAIMED. IN NO EVENT SHALL THE COPYRIGHT OWNER OR 
-//CONTRIBUTORS BE LIABLE FOR ANY DIRECT, INDIRECT, INCIDENTAL, 
-//SPECIAL, EXEMPLARY, OR CONSEQUENTIAL DAMAGES (INCLUDING, 
-//BUT NOT LIMITED TO, PROCUREMENT OF SUBSTITUTE GOODS OR 
-//SERVICES; LOSS OF USE, DATA, OR PROFITS; OR BUSINESS 
-//INTERRUPTION) HOWEVER CAUSED AND ON ANY THEORY OF LIABILITY, 
-//WHETHER IN CONTRACT, STRICT LIABILITY, OR TORT (INCLUDING 
-//NEGLIGENCE OR OTHERWISE) ARISING IN ANY WAY OUT OF THE USE 
-//OF THIS SOFTWARE, EVEN IF ADVISED OF THE POSSIBILITY OF 
-//SUCH DAMAGE.
-
-//[This is the BSD license, see
-// http://www.opensource.org/licenses/bsd-license.php]
-
-using System;
-using System.Diagnostics.CodeAnalysis;
-using System.Linq.Expressions;
-using Moq.Language.Flow;
-using Moq.Proxy;
-using Moq.Language;
-using Moq.Properties;
-
-namespace Moq
-{
-	/// <include file='Mock.Generic.xdoc' path='docs/doc[@for="Mock{T}"]/*'/>
-	public partial class Mock<T> : Mock, IMock<T> where T : class
-	{
-		private static IProxyFactory proxyFactory = new CastleProxyFactory();
-		private T instance;
-		private object[] constructorArguments;
-
-		#region Ctors
-
-		/// <summary>
-		/// Ctor invoked by AsTInterface exclusively.
-		/// </summary>
-		[SuppressMessage("Microsoft.Usage", "CA1801:ReviewUnusedParameters", MessageId = "skipInitialize")]
-		internal Mock(bool skipInitialize)
-		{
-			// HACK: this is quick hackish. 
-			// In order to avoid having an IMock<T> I relevant members 
-			// virtual so that As<TInterface> overrides them (i.e. Interceptor).
-			// The skipInitialize parameter is not used at all, and it's 
-			// just to differentiate this ctor that should do nothing 
-			// from the regular ones which initializes the proxy, etc.
-		}
-
-		/// <include file='Mock.Generic.xdoc' path='docs/doc[@for="Mock{T}.ctor()"]/*'/>
-		[SuppressMessage("Microsoft.Usage", "CA2214:DoNotCallOverridableMethodsInConstructors")]
-		public Mock()
-			: this(MockBehavior.Default)
-		{
-		}
-
-		/// <include file='Mock.Generic.xdoc' path='docs/doc[@for="Mock{T}.ctor(object[])"]/*'/>
-		[SuppressMessage("Microsoft.Usage", "CA2214:DoNotCallOverridableMethodsInConstructors")]
-		public Mock(params object[] args)
-			: this(MockBehavior.Default, args)
-		{
-		}
-
-		/// <include file='Mock.Generic.xdoc' path='docs/doc[@for="Mock{T}.ctor(MockBehavior)"]/*'/>
-		[SuppressMessage("Microsoft.Usage", "CA2214:DoNotCallOverridableMethodsInConstructors")]
-		public Mock(MockBehavior behavior)
-			: this(behavior, new object[0])
-		{
-		}
-
-		/// <include file='Mock.Generic.xdoc' path='docs/doc[@for="Mock{T}.ctor(MockBehavior,object[])"]/*'/>
-		[SuppressMessage("Microsoft.Usage", "CA2214:DoNotCallOverridableMethodsInConstructors")]
-		public Mock(MockBehavior behavior, params object[] args)
-		{
-			if (args == null)
-			{
-				args = new object[] { null };
-			}
-
-			this.Behavior = behavior;
-			this.Interceptor = new Interceptor(behavior, typeof(T), this);
-			this.constructorArguments = args;
-			this.ImplementedInterfaces.Add(typeof(IMocked<T>));
-
-			this.CheckParameters();
-		}
-
-		private void CheckParameters()
-		{
-			typeof(T).ThrowIfNotMockeable();
-
-			if (typeof(T).IsInterface && this.constructorArguments.Length > 0)
-			{
-				throw new ArgumentException(Resources.ConstructorArgsForInterface);
-			}
-		}
-
-		#endregion
-
-		#region Properties
-
-		/// <include file='Mock.Generic.xdoc' path='docs/doc[@for="Mock{T}.Object"]/*'/>
-		[SuppressMessage("Microsoft.Naming", "CA1716:IdentifiersShouldNotMatchKeywords", MessageId = "Object", Justification = "Exposes the mocked object instance, so it's appropriate.")]
-		[SuppressMessage("Microsoft.Naming", "CA1721:PropertyNamesShouldNotMatchGetMethods", Justification = "The public Object property is the only one visible to Moq consumers. The protected member is for internal use only.")]
-		public virtual new T Object
-		{
-			get { return (T)base.Object; }
-		}
-
-		private void InitializeInstance()
-		{
-			PexProtector.Invoke(() =>
-			{
-				this.instance = proxyFactory.CreateProxy<T>(
-					this.Interceptor,
-					this.ImplementedInterfaces.ToArray(),
-					this.constructorArguments);
-			});
-		}
-
-		/// <summary>
-		/// Returns the mocked object value.
-		/// </summary>
-		[SuppressMessage("Microsoft.Design", "CA1024:UsePropertiesWhereAppropriate", Justification = "This is actually the protected virtual implementation of the property Object.")]
-		protected override object OnGetObject()
-		{
-			if (this.instance == null)
-			{
-				this.InitializeInstance();
-			}
-
-			return this.instance;
-		}
-
-		internal override Type MockedType
-		{
-			get { return typeof(T); }
-		}
-
-		#endregion
-
-		#region Setup
-
-		/// <include file='Mock.Generic.xdoc' path='docs/doc[@for="Mock{T}.Setup"]/*'/>
-		[SuppressMessage("Microsoft.Design", "CA1006:DoNotNestGenericTypesInMemberSignatures", Justification = "By design")]
-		public ISetup<T> Setup(Expression<Action<T>> expression)
-		{
-			return Mock.Setup<T>(this, expression, null);
-		}
-
-		/// <include file='Mock.Generic.xdoc' path='docs/doc[@for="Mock{T}.Setup{TResult}"]/*'/>
-		[SuppressMessage("Microsoft.Design", "CA1006:DoNotNestGenericTypesInMemberSignatures", Justification = "By design")]
-		public ISetup<T, TResult> Setup<TResult>(Expression<Func<T, TResult>> expression)
-		{
-			return Mock.Setup(this, expression, null);
-		}
-
-		/// <include file='Mock.Generic.xdoc' path='docs/doc[@for="Mock{T}.SetupGet"]/*'/>
-		[SuppressMessage("Microsoft.Design", "CA1006:DoNotNestGenericTypesInMemberSignatures", Justification = "By design")]
-		public ISetupGetter<T, TProperty> SetupGet<TProperty>(Expression<Func<T, TProperty>> expression)
-		{
-			return Mock.SetupGet(this, expression, null);
-		}
-
-		/// <include file='Mock.Generic.xdoc' path='docs/doc[@for="Mock{T}.SetupSet{TProperty}"]/*'/>
-		public ISetupSetter<T, TProperty> SetupSet<TProperty>(Action<T> setterExpression)
-		{
-			return Mock.SetupSet<T, TProperty>(this, setterExpression, null);
-		}
-
-		/// <include file='Mock.Generic.xdoc' path='docs/doc[@for="Mock{T}.SetupSet"]/*'/>
-		public ISetup<T> SetupSet(Action<T> setterExpression)
-		{
-			return Mock.SetupSet<T>(this, setterExpression, null);
-		}
-
-		/// <include file='Mock.Generic.xdoc' path='docs/doc[@for="Mock{T}.SetupProperty(property)"]/*'/>
-		[SuppressMessage("Microsoft.Design", "CA1006:DoNotNestGenericTypesInMemberSignatures", Justification = "By design")]
-		[SuppressMessage("Microsoft.Naming", "CA1716:IdentifiersShouldNotMatchKeywords", MessageId = "Property", Justification = "This sets properties, so it's appropriate.")]
-		public Mock<T> SetupProperty<TProperty>(Expression<Func<T, TProperty>> property)
-		{
-			return this.SetupProperty(property, default(TProperty));
-		}
-
-		/// <include file='Mock.Generic.xdoc' path='docs/doc[@for="Mock{T}.SetupProperty(property,initialValue)"]/*'/>
-		[SuppressMessage("Microsoft.Design", "CA1006:DoNotNestGenericTypesInMemberSignatures", Justification = "By design")]
-		[SuppressMessage("Microsoft.Naming", "CA1716:IdentifiersShouldNotMatchKeywords", MessageId = "Property", Justification = "We're setting up a property, so it's appropriate.")]
-		public Mock<T> SetupProperty<TProperty>(Expression<Func<T, TProperty>> property, TProperty initialValue)
-		{
-			TProperty value = initialValue;
-			this.SetupGet(property).Returns(() => value);
-			SetupSet<T, TProperty>(this, property).Callback(p => value = p);
-			return this;
-		}
-
-		/// <include file='Mock.Generic.xdoc' path='docs/doc[@for="Mock{T}.SetupAllProperties"]/*'/>
-		public Mock<T> SetupAllProperties()
-		{
-			SetupAllProperties(this);
-			return this;
-		}
-
-		#endregion
-
-		#region When
-
-		/// <include file='Mock.Generic.xdoc' path='docs/doc[@for="Mock{T}.When"]/*'/>
-		public ISetupConditionResult<T> When(Func<bool> condition)
-		{
-			return new ConditionalContext<T>(this, condition);
-		}
-
-		#endregion
-
-		#region Verify
-
-		/// <include file='Mock.Generic.xdoc' path='docs/doc[@for="Mock{T}.Verify(expression)"]/*'/>
-		[SuppressMessage("Microsoft.Design", "CA1006:DoNotNestGenericTypesInMemberSignatures", Justification = "By design")]
-		public void Verify(Expression<Action<T>> expression)
-		{
-			Mock.Verify(this, expression, Times.AtLeastOnce(), null);
-		}
-
-		/// <include file='Mock.Generic.xdoc' path='docs/doc[@for="Mock{T}.Verify(expression,times)"]/*'/>
-		[SuppressMessage("Microsoft.Design", "CA1006:DoNotNestGenericTypesInMemberSignatures", Justification = "By design")]
-		public void Verify(Expression<Action<T>> expression, Times times)
-		{
-			Mock.Verify(this, expression, times, null);
-		}
-
-		/// <include file='Mock.Generic.xdoc' path='docs/doc[@for="Mock{T}.Verify(expression,times)"]/*'/>
-		[SuppressMessage("Microsoft.Design", "CA1006:DoNotNestGenericTypesInMemberSignatures", Justification = "By design")]
-		public void Verify(Expression<Action<T>> expression, Func<Times> times)
-		{
-			Verify(expression, times());
-		}
-
-		/// <include file='Mock.Generic.xdoc' path='docs/doc[@for="Mock{T}.Verify(expression,failMessage)"]/*'/>
-		[SuppressMessage("Microsoft.Design", "CA1006:DoNotNestGenericTypesInMemberSignatures", Justification = "By design")]
-		public void Verify(Expression<Action<T>> expression, string failMessage)
-		{
-			Mock.Verify(this, expression, Times.AtLeastOnce(), failMessage);
-		}
-
-		/// <include file='Mock.Generic.xdoc' path='docs/doc[@for="Mock{T}.Verify(expression,times,failMessage)"]/*'/>
-		[SuppressMessage("Microsoft.Design", "CA1006:DoNotNestGenericTypesInMemberSignatures", Justification = "By design")]
-		public void Verify(Expression<Action<T>> expression, Times times, string failMessage)
-		{
-			Mock.Verify(this, expression, times, failMessage);
-		}
-
-		/// <include file='Mock.Generic.xdoc' path='docs/doc[@for="Mock{T}.Verify(expression,times,failMessage)"]/*'/>
-		[SuppressMessage("Microsoft.Design", "CA1006:DoNotNestGenericTypesInMemberSignatures", Justification = "By design")]
-		public void Verify(Expression<Action<T>> expression, Func<Times> times, string failMessage)
-		{
-			Verify(this, expression, times(), failMessage);
-		}
-
-		/// <include file='Mock.Generic.xdoc' path='docs/doc[@for="Mock{T}.Verify{TResult}(expression)"]/*'/>
-		[SuppressMessage("Microsoft.Design", "CA1006:DoNotNestGenericTypesInMemberSignatures", Justification = "By design")]
-		public void Verify<TResult>(Expression<Func<T, TResult>> expression)
-		{
-			Mock.Verify(this, expression, Times.AtLeastOnce(), null);
-		}
-
-		/// <include file='Mock.Generic.xdoc' path='docs/doc[@for="Mock{T}.Verify{TResult}(expression,times)"]/*'/>
-		[SuppressMessage("Microsoft.Design", "CA1006:DoNotNestGenericTypesInMemberSignatures", Justification = "By design")]
-		public void Verify<TResult>(Expression<Func<T, TResult>> expression, Times times)
-		{
-			Mock.Verify(this, expression, times, null);
-		}
-
-		/// <include file='Mock.Generic.xdoc' path='docs/doc[@for="Mock{T}.Verify{TResult}(expression,times)"]/*'/>
-		[SuppressMessage("Microsoft.Design", "CA1006:DoNotNestGenericTypesInMemberSignatures", Justification = "By design")]
-		public void Verify<TResult>(Expression<Func<T, TResult>> expression, Func<Times> times)
-		{
-			Verify(this, expression, times(), null);
-		}
-
-		/// <include file='Mock.Generic.xdoc' path='docs/doc[@for="Mock{T}.Verify{TResult}(expression,failMessage)"]/*'/>
-		[SuppressMessage("Microsoft.Design", "CA1006:DoNotNestGenericTypesInMemberSignatures", Justification = "By design")]
-		public void Verify<TResult>(Expression<Func<T, TResult>> expression, string failMessage)
-		{
-			Mock.Verify(this, expression, Times.AtLeastOnce(), failMessage);
-		}
-
-		/// <include file='Mock.Generic.xdoc' path='docs/doc[@for="Mock{T}.Verify{TResult}(expression,times,failMessage)"]/*'/>
-		[SuppressMessage("Microsoft.Design", "CA1006:DoNotNestGenericTypesInMemberSignatures", Justification = "By design")]
-		public void Verify<TResult>(Expression<Func<T, TResult>> expression, Times times, string failMessage)
-		{
-			Mock.Verify(this, expression, times, failMessage);
-		}
-
-		/// <include file='Mock.Generic.xdoc' path='docs/doc[@for="Mock{T}.VerifyGet(expression)"]/*'/>
-		[SuppressMessage("Microsoft.Design", "CA1006:DoNotNestGenericTypesInMemberSignatures", Justification = "By design")]
-		public void VerifyGet<TProperty>(Expression<Func<T, TProperty>> expression)
-		{
-			Mock.VerifyGet(this, expression, Times.AtLeastOnce(), null);
-		}
-
-		/// <include file='Mock.Generic.xdoc' path='docs/doc[@for="Mock{T}.VerifyGet(expression,times)"]/*'/>
-		[SuppressMessage("Microsoft.Design", "CA1006:DoNotNestGenericTypesInMemberSignatures", Justification = "By design")]
-		public void VerifyGet<TProperty>(Expression<Func<T, TProperty>> expression, Times times)
-		{
-			Mock.VerifyGet(this, expression, times, null);
-		}
-
-		/// <include file='Mock.Generic.xdoc' path='docs/doc[@for="Mock{T}.VerifyGet(expression,times)"]/*'/>
-		[SuppressMessage("Microsoft.Design", "CA1006:DoNotNestGenericTypesInMemberSignatures", Justification = "By design")]
-		public void VerifyGet<TProperty>(Expression<Func<T, TProperty>> expression, Func<Times> times)
-		{
-			VerifyGet(this, expression, times(), null);
-		}
-
-		/// <include file='Mock.Generic.xdoc' path='docs/doc[@for="Mock{T}.VerifyGet(expression,failMessage)"]/*'/>
-		[SuppressMessage("Microsoft.Design", "CA1006:DoNotNestGenericTypesInMemberSignatures", Justification = "By design")]
-		public void VerifyGet<TProperty>(Expression<Func<T, TProperty>> expression, string failMessage)
-		{
-			Mock.VerifyGet(this, expression, Times.AtLeastOnce(), failMessage);
-		}
-
-		/// <include file='Mock.Generic.xdoc' path='docs/doc[@for="Mock{T}.VerifyGet(expression,times,failMessage)"]/*'/>
-		[SuppressMessage("Microsoft.Design", "CA1006:DoNotNestGenericTypesInMemberSignatures", Justification = "By design")]
-		public void VerifyGet<TProperty>(Expression<Func<T, TProperty>> expression, Times times, string failMessage)
-		{
-			Mock.VerifyGet(this, expression, times, failMessage);
-		}
-
-		/// <include file='Mock.Generic.xdoc' path='docs/doc[@for="Mock{T}.VerifyGet(expression,times,failMessage)"]/*'/>
-		[SuppressMessage("Microsoft.Design", "CA1006:DoNotNestGenericTypesInMemberSignatures", Justification = "By design")]
-		public void VerifyGet<TProperty>(Expression<Func<T, TProperty>> expression, Func<Times> times, string failMessage)
-		{
-			VerifyGet(this, expression, times(), failMessage);
-		}
-
-		/// <include file='Mock.Generic.xdoc' path='docs/doc[@for="Mock{T}.VerifySet(expression)"]/*'/>
-		public void VerifySet(Action<T> setterExpression)
-		{
-			Mock.VerifySet<T>(this, setterExpression, Times.AtLeastOnce(), null);
-		}
-
-		/// <include file='Mock.Generic.xdoc' path='docs/doc[@for="Mock{T}.VerifySet(expression,times)"]/*'/>
-		public void VerifySet(Action<T> setterExpression, Times times)
-		{
-			Mock.VerifySet(this, setterExpression, times, null);
-		}
-
-		/// <include file='Mock.Generic.xdoc' path='docs/doc[@for="Mock{T}.VerifySet(expression,times)"]/*'/>
-		public void VerifySet(Action<T> setterExpression, Func<Times> times)
-		{
-			Mock.VerifySet(this, setterExpression, times(), null);
-		}
-
-		/// <include file='Mock.Generic.xdoc' path='docs/doc[@for="Mock{T}.VerifySet(expression,failMessage)"]/*'/>
-		public void VerifySet(Action<T> setterExpression, string failMessage)
-		{
-			Mock.VerifySet(this, setterExpression, Times.AtLeastOnce(), failMessage);
-		}
-
-		/// <include file='Mock.Generic.xdoc' path='docs/doc[@for="Mock{T}.VerifySet(expression,times,failMessage)"]/*'/>
-		public void VerifySet(Action<T> setterExpression, Times times, string failMessage)
-		{
-			Mock.VerifySet(this, setterExpression, times, failMessage);
-		}
-
-		/// <include file='Mock.Generic.xdoc' path='docs/doc[@for="Mock{T}.VerifySet(expression,times,failMessage)"]/*'/>
-		public void VerifySet(Action<T> setterExpression, Func<Times> times, string failMessage)
-		{
-			Mock.VerifySet(this, setterExpression, times(), failMessage);
-		}
-
-		#endregion
-
-		#region Raise
-
-		/// <include file='Mock.Generic.xdoc' path='docs/doc[@for="Mock{T}.Raise"]/*'/>
-		[SuppressMessage("Microsoft.Design", "CA1030:UseEventsWhereAppropriate", Justification = "Raises the event, rather than being one.")]
-		[SuppressMessage("Microsoft.Usage", "CA2200:RethrowToPreserveStackDetails", Justification = "We want to reset the stack trace to avoid Moq noise in it.")]
-		public void Raise(Action<T> eventExpression, EventArgs args)
-		{
-			var ev = eventExpression.GetEvent(this.Object);
-
-			try
-			{
-				this.DoRaise(ev, args);
-			}
-			catch (Exception e)
-			{
-				// Reset stacktrace so user gets this call site only.
-				throw e;
-			}
-		}
-
-		/// <include file='Mock.Generic.xdoc' path='docs/doc[@for="Mock{T}.Raise(args)"]/*'/>
-		[SuppressMessage("Microsoft.Design", "CA1030:UseEventsWhereAppropriate", Justification = "Raises the event, rather than being one.")]
-		[SuppressMessage("Microsoft.Usage", "CA2200:RethrowToPreserveStackDetails", Justification = "We want to reset the stack trace to avoid Moq noise in it.")]
-		public void Raise(Action<T> eventExpression, params object[] args)
-		{
-			var ev = eventExpression.GetEvent(this.Object);
-
-			try
-			{
-				this.DoRaise(ev, args);
-			}
-			catch (Exception e)
-			{
-				// Reset stacktrace so user gets this call site only.
-				throw e;
-			}
-		}
-
-		#endregion
-
-		// NOTE: known issue. See https://connect.microsoft.com/VisualStudio/feedback/ViewFeedback.aspx?FeedbackID=318122
-		//public static implicit operator TInterface(Mock<T> mock)
-		//{
-		//    // TODO: doesn't work as expected but ONLY with interfaces :S
-		//    return mock.Object;
-		//}
-
-		//public static explicit operator TInterface(Mock<T> mock)
-		//{
-		//    // TODO: doesn't work as expected but ONLY with interfaces :S
-		//    throw new NotImplementedException();
-		//}
-	}
->>>>>>> 17085ab4
 }