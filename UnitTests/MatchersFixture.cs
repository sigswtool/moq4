--- conflicted
+++ resolved
@@ -1,5 +1,5 @@
-<<<<<<< HEAD
 ﻿using System;
+using System.Linq;
 using System.Linq.Expressions;
 using System.Text.RegularExpressions;
 using Moq.Matchers;
@@ -58,6 +58,70 @@
 			Assert.Equal(2, mock.Object.Echo(9));
 		}
 
+        [Fact]
+        public void MatchesIsInEnumerable()
+        {
+            var mock = new Mock<IFoo>();
+
+            mock.Setup(x => x.Echo(It.IsIn(Enumerable.Range(1, 5)))).Returns(1);
+            mock.Setup(x => x.Echo(It.IsIn(Enumerable.Range(6, 10)))).Returns(2);
+
+            Assert.Equal(1, mock.Object.Echo(1));
+            Assert.Equal(1, mock.Object.Echo(2));
+            Assert.Equal(1, mock.Object.Echo(5));
+
+            Assert.Equal(2, mock.Object.Echo(7));
+            Assert.Equal(2, mock.Object.Echo(9));
+        }
+
+        [Fact]
+        public void MatchesIsInVariadicParameters()
+        {
+            var mock = new Mock<IFoo>();
+
+            mock.Setup(x => x.Echo(It.IsIn(1, 2, 3, 4, 5))).Returns(1);
+            mock.Setup(x => x.Echo(It.IsIn(6, 7, 8, 9, 10))).Returns(2);
+
+            Assert.Equal(1, mock.Object.Echo(1));
+            Assert.Equal(1, mock.Object.Echo(2));
+            Assert.Equal(1, mock.Object.Echo(5));
+
+            Assert.Equal(2, mock.Object.Echo(7));
+            Assert.Equal(2, mock.Object.Echo(9));
+        }
+
+        [Fact]
+        public void MatchesIsNotInEnumerable()
+        {
+            var mock = new Mock<IFoo>();
+
+            mock.Setup(x => x.Echo(It.IsNotIn(Enumerable.Range(1, 5)))).Returns(1);
+            mock.Setup(x => x.Echo(It.IsNotIn(Enumerable.Range(6, 10)))).Returns(2);
+
+            Assert.Equal(2, mock.Object.Echo(1));
+            Assert.Equal(2, mock.Object.Echo(2));
+            Assert.Equal(2, mock.Object.Echo(5));
+
+            Assert.Equal(1, mock.Object.Echo(7));
+            Assert.Equal(1, mock.Object.Echo(9));
+        }
+
+        [Fact]
+        public void MatchesIsNotInVariadicParameters()
+        {
+            var mock = new Mock<IFoo>();
+
+            mock.Setup(x => x.Echo(It.IsNotIn(1, 2, 3, 4, 5))).Returns(1);
+            mock.Setup(x => x.Echo(It.IsNotIn(6, 7, 8, 9, 10))).Returns(2);
+
+            Assert.Equal(2, mock.Object.Echo(1));
+            Assert.Equal(2, mock.Object.Echo(2));
+            Assert.Equal(2, mock.Object.Echo(5));
+
+            Assert.Equal(1, mock.Object.Echo(7));
+            Assert.Equal(1, mock.Object.Echo(9));
+        }
+
 		[Fact]
 		public void DoesNotMatchOutOfRange()
 		{
@@ -209,282 +273,4 @@
 			int[] Items { get; set; }
 		}
 	}
-}
-=======
-﻿using System;
-using System.Linq;
-using System.Linq.Expressions;
-using System.Text.RegularExpressions;
-using Moq.Matchers;
-using Xunit;
-
-namespace Moq.Tests
-{
-	public class MatchersFixture
-	{
-		[Fact]
-		public void MatchesAnyParameterValue()
-		{
-			var mock = new Mock<IFoo>();
-
-			mock.Setup(x => x.Echo(It.IsAny<int>())).Returns(5);
-			mock.Setup(x => x.Execute(It.IsAny<string>())).Returns("foo");
-
-			Assert.Equal(5, mock.Object.Echo(5));
-			Assert.Equal(5, mock.Object.Echo(25));
-			Assert.Equal("foo", mock.Object.Execute("hello"));
-			Assert.Equal("foo", mock.Object.Execute((string)null));
-		}
-
-		[Fact]
-		public void MatchesPredicateParameter()
-		{
-			var mock = new Mock<IFoo>();
-
-			mock.Setup(x => x.Echo(It.Is<int>(value => value < 5 && value > 0)))
-				.Returns(1);
-			mock.Setup(x => x.Echo(It.Is<int>(value => value <= 0)))
-				.Returns(0);
-			mock.Setup(x => x.Echo(It.Is<int>(value => value >= 5)))
-				.Returns(2);
-
-			Assert.Equal(1, mock.Object.Echo(3));
-			Assert.Equal(0, mock.Object.Echo(0));
-			Assert.Equal(0, mock.Object.Echo(-5));
-			Assert.Equal(2, mock.Object.Echo(5));
-			Assert.Equal(2, mock.Object.Echo(6));
-		}
-
-		[Fact]
-		public void MatchesRanges()
-		{
-			var mock = new Mock<IFoo>();
-
-			mock.Setup(x => x.Echo(It.IsInRange(1, 5, Range.Inclusive))).Returns(1);
-			mock.Setup(x => x.Echo(It.IsInRange(6, 10, Range.Exclusive))).Returns(2);
-
-			Assert.Equal(1, mock.Object.Echo(1));
-			Assert.Equal(1, mock.Object.Echo(2));
-			Assert.Equal(1, mock.Object.Echo(5));
-
-			Assert.Equal(2, mock.Object.Echo(7));
-			Assert.Equal(2, mock.Object.Echo(9));
-		}
-
-        [Fact]
-        public void MatchesIsInEnumerable()
-        {
-            var mock = new Mock<IFoo>();
-
-            mock.Setup(x => x.Echo(It.IsIn(Enumerable.Range(1, 5)))).Returns(1);
-            mock.Setup(x => x.Echo(It.IsIn(Enumerable.Range(6, 10)))).Returns(2);
-
-            Assert.Equal(1, mock.Object.Echo(1));
-            Assert.Equal(1, mock.Object.Echo(2));
-            Assert.Equal(1, mock.Object.Echo(5));
-
-            Assert.Equal(2, mock.Object.Echo(7));
-            Assert.Equal(2, mock.Object.Echo(9));
-        }
-
-        [Fact]
-        public void MatchesIsInVariadicParameters()
-        {
-            var mock = new Mock<IFoo>();
-
-            mock.Setup(x => x.Echo(It.IsIn(1, 2, 3, 4, 5))).Returns(1);
-            mock.Setup(x => x.Echo(It.IsIn(6, 7, 8, 9, 10))).Returns(2);
-
-            Assert.Equal(1, mock.Object.Echo(1));
-            Assert.Equal(1, mock.Object.Echo(2));
-            Assert.Equal(1, mock.Object.Echo(5));
-
-            Assert.Equal(2, mock.Object.Echo(7));
-            Assert.Equal(2, mock.Object.Echo(9));
-        }
-
-        [Fact]
-        public void MatchesIsNotInEnumerable()
-        {
-            var mock = new Mock<IFoo>();
-
-            mock.Setup(x => x.Echo(It.IsNotIn(Enumerable.Range(1, 5)))).Returns(1);
-            mock.Setup(x => x.Echo(It.IsNotIn(Enumerable.Range(6, 10)))).Returns(2);
-
-            Assert.Equal(2, mock.Object.Echo(1));
-            Assert.Equal(2, mock.Object.Echo(2));
-            Assert.Equal(2, mock.Object.Echo(5));
-
-            Assert.Equal(1, mock.Object.Echo(7));
-            Assert.Equal(1, mock.Object.Echo(9));
-        }
-
-        [Fact]
-        public void MatchesIsNotInVariadicParameters()
-        {
-            var mock = new Mock<IFoo>();
-
-            mock.Setup(x => x.Echo(It.IsNotIn(1, 2, 3, 4, 5))).Returns(1);
-            mock.Setup(x => x.Echo(It.IsNotIn(6, 7, 8, 9, 10))).Returns(2);
-
-            Assert.Equal(2, mock.Object.Echo(1));
-            Assert.Equal(2, mock.Object.Echo(2));
-            Assert.Equal(2, mock.Object.Echo(5));
-
-            Assert.Equal(1, mock.Object.Echo(7));
-            Assert.Equal(1, mock.Object.Echo(9));
-        }
-
-		[Fact]
-		public void DoesNotMatchOutOfRange()
-		{
-			var mock = new Mock<IFoo>(MockBehavior.Strict);
-
-			mock.Setup(x => x.Echo(It.IsInRange(1, 5, Range.Exclusive))).Returns(1);
-
-			Assert.Equal(1, mock.Object.Echo(2));
-
-			var mex = Assert.Throws<MockException>(() => mock.Object.Echo(1));
-			Assert.Equal(MockException.ExceptionReason.NoSetup, mex.Reason);
-		}
-
-		[Fact]
-		public void RangesCanIncludeVariableAndMethodInvocation()
-		{
-			var mock = new Mock<IFoo>();
-			var from = 1;
-
-			mock.Setup(x => x.Echo(It.IsInRange(from, GetToRange(), Range.Inclusive))).Returns(1);
-
-			Assert.Equal(1, mock.Object.Echo(1));
-		}
-
-		[Fact]
-		public void RangesAreEagerEvaluated()
-		{
-			var mock = new Mock<IFoo>(MockBehavior.Loose);
-			var from = "a";
-			var to = "d";
-
-			mock.Setup(x => x.Execute(It.IsInRange(from, to, Range.Inclusive))).Returns("ack");
-
-			Assert.Equal("ack", mock.Object.Execute("b"));
-
-			from = "c";
-
-			Assert.Equal("ack", mock.Object.Execute("b"));
-		}
-
-		[Fact]
-		public void RegexMatchesAndEagerlyEvaluates()
-		{
-			var mock = new Mock<IFoo>(MockBehavior.Loose);
-			var reg = "[a-d]+";
-
-			mock.Setup(x => x.Execute(It.IsRegex(reg, RegexOptions.IgnoreCase))).Returns("foo");
-			mock.Setup(x => x.Execute(It.IsRegex(reg))).Returns("bar");
-
-			Assert.Equal("bar", mock.Object.Execute("b"));
-			Assert.Equal("bar", mock.Object.Execute("abc"));
-			Assert.Equal("foo", mock.Object.Execute("B"));
-			Assert.Equal("foo", mock.Object.Execute("BC"));
-
-			reg = "[c-d]+";
-
-			// Will still match both the 1 and 2 return values we had.
-			Assert.Equal("bar", mock.Object.Execute("b"));
-			Assert.Equal("foo", mock.Object.Execute("B"));
-		}
-
-		[Fact]
-		public void MatchesEvenNumbersWithLambdaMatching()
-		{
-			var mock = new Mock<IFoo>();
-
-			mock.Setup(x => x.Echo(It.Is<int>(i => i % 2 == 0))).Returns(1);
-
-			Assert.Equal(1, mock.Object.Echo(2));
-		}
-
-		[Fact]
-		public void MatchesDifferentOverloadsWithItIsAny()
-		{
-			var mock = new Mock<IFoo>();
-
-			mock.Setup(foo => foo.DoTypeOverload(It.IsAny<Bar>()))
-				.Returns(true);
-			mock.Setup(foo => foo.DoTypeOverload(It.IsAny<Baz>()))
-				.Returns(false);
-
-			bool bar = mock.Object.DoTypeOverload(new Bar());
-			bool baz = mock.Object.DoTypeOverload(new Baz());
-
-			Assert.True(bar);
-			Assert.False(baz);
-		}
-
-		[Fact]
-		public void CanExternalizeLambda()
-		{
-			var foo = new Mock<IFoo>();
-
-			Expression<Func<int, bool>> isSix = (arg) => arg == 6;
-
-			foo.Setup((f) => f.Echo(It.Is(isSix))).Returns(12);
-
-			Assert.Equal(12, foo.Object.Echo(6));
-		}
-
-		[Fact]
-		public void MatchesSameReference()
-		{
-			var a = new object();
-			var b = new object();
-
-			var matcher = new RefMatcher(a);
-			Assert.True(matcher.Matches(a));
-			Assert.False(matcher.Matches(b));
-		}
-
-		[Fact]
-		public void MatchesEnumerableParameterValue()
-		{
-			var mock = new Mock<IFoo>();
-
-			mock.Setup(x => x.DoAddition(new int[] { 2, 4, 6 })).Returns(12);
-
-			Assert.Equal(12, mock.Object.DoAddition(new[] { 2, 4, 6 }));
-		}
-
-		[Fact]
-		public void DoesNotMatchDifferentEnumerableParameterValue()
-		{
-			var mock = new Mock<IFoo>();
-
-			mock.Setup(x => x.DoAddition(new[] { 2, 4, 6 })).Returns(12);
-
-			Assert.Equal(0, mock.Object.DoAddition(new[] { 2, 4 }));
-			Assert.Equal(0, mock.Object.DoAddition(new[] { 2, 4, 5 }));
-			Assert.Equal(0, mock.Object.DoAddition(new[] { 2, 4, 6, 8 }));
-		}
-
-		private int GetToRange()
-		{
-			return 5;
-		}
-
-		public class Bar { }
-		public class Baz { }
-
-		public interface IFoo
-		{
-			int Echo(int value);
-			string Execute(string command);
-			bool DoTypeOverload(Bar bar);
-			bool DoTypeOverload(Baz baz);
-			int DoAddition(int[] numbers);
-			int[] Items { get; set; }
-		}
-	}
-}
->>>>>>> 17085ab4
+}